--- conflicted
+++ resolved
@@ -73,11 +73,7 @@
 
 static av_cold int init_decoder(AVCodecContext *avctx)
 {
-<<<<<<< HEAD
-    avctx->pix_fmt     = PIX_FMT_PAL8;
-=======
-    avctx->pix_fmt = AV_PIX_FMT_PAL8;
->>>>>>> 716d413c
+    avctx->pix_fmt     = AV_PIX_FMT_PAL8;
 
     return 0;
 }
