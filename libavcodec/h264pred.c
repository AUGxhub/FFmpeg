--- conflicted
+++ resolved
@@ -40,7 +40,6 @@
 #include "h264pred_template.c"
 #undef BIT_DEPTH
 
-<<<<<<< HEAD
 #define BIT_DEPTH 12
 #include "h264pred_template.c"
 #undef BIT_DEPTH
@@ -49,12 +48,9 @@
 #include "h264pred_template.c"
 #undef BIT_DEPTH
 
-static void pred4x4_vertical_vp8_c(uint8_t *src, const uint8_t *topright, int stride){
-=======
 static void pred4x4_vertical_vp8_c(uint8_t *src, const uint8_t *topright,
                                    ptrdiff_t stride)
 {
->>>>>>> 7658295b
     const unsigned lt = src[-1-1*stride];
     LOAD_TOP_EDGE
     LOAD_TOP_RIGHT_EDGE
