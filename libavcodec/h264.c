--- conflicted
+++ resolved
@@ -3034,12 +3034,8 @@
     h->ref_count[1]= h->pps.ref_count[1];
 
     if(h->slice_type_nos != AV_PICTURE_TYPE_I){
-<<<<<<< HEAD
-        unsigned max= (16<<(s->picture_structure != PICT_FRAME))-1;
-=======
-        int max_refs = s->picture_structure == PICT_FRAME ? 16 : 32;
-
->>>>>>> e0febda2
+        unsigned max= s->picture_structure == PICT_FRAME ? 15 : 31;
+
         if(h->slice_type_nos == AV_PICTURE_TYPE_B){
             h->direct_spatial_mv_pred= get_bits1(&s->gb);
         }
@@ -3051,18 +3047,10 @@
                 h->ref_count[1]= get_ue_golomb(&s->gb) + 1;
         }
 
-<<<<<<< HEAD
-        }
-        if(h->ref_count[0]-1 > max || h->ref_count[1]-1 > max){
-            av_log(h->s.avctx, AV_LOG_ERROR, "reference overflow\n");
-            h->ref_count[0]= h->ref_count[1]= 1;
-            return -1;
-=======
-        if (h->ref_count[0] > max_refs || h->ref_count[1] > max_refs) {
+        if (h->ref_count[0]-1 > max || h->ref_count[1]-1 > max){
             av_log(h->s.avctx, AV_LOG_ERROR, "reference overflow\n");
             h->ref_count[0] = h->ref_count[1] = 1;
             return AVERROR_INVALIDDATA;
->>>>>>> e0febda2
         }
 
         if(h->slice_type_nos == AV_PICTURE_TYPE_B)
