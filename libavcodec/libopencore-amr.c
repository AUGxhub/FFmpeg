/*
 * AMR Audio decoder stub
 * Copyright (c) 2003 The FFmpeg project
 *
 * This file is part of FFmpeg.
 *
 * FFmpeg is free software; you can redistribute it and/or
 * modify it under the terms of the GNU Lesser General Public
 * License as published by the Free Software Foundation; either
 * version 2.1 of the License, or (at your option) any later version.
 *
 * FFmpeg is distributed in the hope that it will be useful,
 * but WITHOUT ANY WARRANTY; without even the implied warranty of
 * MERCHANTABILITY or FITNESS FOR A PARTICULAR PURPOSE.  See the GNU
 * Lesser General Public License for more details.
 *
 * You should have received a copy of the GNU Lesser General Public
 * License along with FFmpeg; if not, write to the Free Software
 * Foundation, Inc., 51 Franklin Street, Fifth Floor, Boston, MA 02110-1301 USA
 */

#include <inttypes.h>

#include "libavutil/avstring.h"
#include "libavutil/channel_layout.h"
#include "libavutil/common.h"
#include "libavutil/opt.h"
#include "avcodec.h"
#include "audio_frame_queue.h"
#include "internal.h"

static int amr_decode_fix_avctx(AVCodecContext *avctx)
{
    const int is_amr_wb = 1 + (avctx->codec_id == AV_CODEC_ID_AMR_WB);

    if (!avctx->sample_rate)
        avctx->sample_rate = 8000 * is_amr_wb;

    if (avctx->channels > 1) {
        avpriv_report_missing_feature(avctx, "multi-channel AMR");
        return AVERROR_PATCHWELCOME;
    }

    avctx->channels       = 1;
    avctx->channel_layout = AV_CH_LAYOUT_MONO;
    avctx->sample_fmt     = AV_SAMPLE_FMT_S16;
    return 0;
}

#if CONFIG_LIBOPENCORE_AMRNB

#include <opencore-amrnb/interf_dec.h>
#include <opencore-amrnb/interf_enc.h>

typedef struct AMRContext {
    AVClass *av_class;
    void *dec_state;
    void *enc_state;
    int   enc_bitrate;
    int   enc_mode;
    int   enc_dtx;
    int   enc_last_frame;
    AudioFrameQueue afq;
} AMRContext;

#if CONFIG_LIBOPENCORE_AMRNB_DECODER
static av_cold int amr_nb_decode_init(AVCodecContext *avctx)
{
    AMRContext *s  = avctx->priv_data;
    int ret;

    if ((ret = amr_decode_fix_avctx(avctx)) < 0)
        return ret;

    s->dec_state   = Decoder_Interface_init();
    if (!s->dec_state) {
        av_log(avctx, AV_LOG_ERROR, "Decoder_Interface_init error\n");
        return -1;
    }

    return 0;
}

static av_cold int amr_nb_decode_close(AVCodecContext *avctx)
{
    AMRContext *s = avctx->priv_data;

    Decoder_Interface_exit(s->dec_state);

    return 0;
}

static int amr_nb_decode_frame(AVCodecContext *avctx, void *data,
                               int *got_frame_ptr, AVPacket *avpkt)
{
    AVFrame *frame     = data;
    const uint8_t *buf = avpkt->data;
    int buf_size       = avpkt->size;
    AMRContext *s      = avctx->priv_data;
    static const uint8_t block_size[16] = { 12, 13, 15, 17, 19, 20, 26, 31, 5, 0, 0, 0, 0, 0, 0, 0 };
    enum Mode dec_mode;
    int packet_size, ret;

    ff_dlog(avctx, "amr_decode_frame buf=%p buf_size=%d frame_count=%d!!\n",
            buf, buf_size, avctx->frame_number);

    /* get output buffer */
    frame->nb_samples = 160;
    if ((ret = ff_get_buffer(avctx, frame, 0)) < 0)
        return ret;

    dec_mode    = (buf[0] >> 3) & 0x000F;
    packet_size = block_size[dec_mode] + 1;

    if (packet_size > buf_size) {
        av_log(avctx, AV_LOG_ERROR, "AMR frame too short (%d, should be %d)\n",
               buf_size, packet_size);
        return AVERROR_INVALIDDATA;
    }

    ff_dlog(avctx, "packet_size=%d buf= 0x%"PRIx8" %"PRIx8" %"PRIx8" %"PRIx8"\n",
            packet_size, buf[0], buf[1], buf[2], buf[3]);
    /* call decoder */
    Decoder_Interface_Decode(s->dec_state, buf, (short *)frame->data[0], 0);

    *got_frame_ptr = 1;

    return packet_size;
}

AVCodec ff_libopencore_amrnb_decoder = {
    .name           = "libopencore_amrnb",
    .long_name      = NULL_IF_CONFIG_SMALL("OpenCORE AMR-NB (Adaptive Multi-Rate Narrow-Band)"),
    .type           = AVMEDIA_TYPE_AUDIO,
    .id             = AV_CODEC_ID_AMR_NB,
    .priv_data_size = sizeof(AMRContext),
    .init           = amr_nb_decode_init,
    .close          = amr_nb_decode_close,
    .decode         = amr_nb_decode_frame,
    .capabilities   = AV_CODEC_CAP_DR1,
};
#endif /* CONFIG_LIBOPENCORE_AMRNB_DECODER */

#if CONFIG_LIBOPENCORE_AMRNB_ENCODER
/* Common code for fixed and float version*/
typedef struct AMR_bitrates {
    int       rate;
    enum Mode mode;
} AMR_bitrates;

/* Match desired bitrate */
static int get_bitrate_mode(int bitrate, void *log_ctx)
{
    /* make the correspondence between bitrate and mode */
    static const AMR_bitrates rates[] = {
        { 4750, MR475 }, { 5150, MR515 }, {  5900, MR59  }, {  6700, MR67  },
        { 7400, MR74 },  { 7950, MR795 }, { 10200, MR102 }, { 12200, MR122 }
    };
    int i, best = -1, min_diff = 0;
    char log_buf[200];

    for (i = 0; i < 8; i++) {
        if (rates[i].rate == bitrate)
            return rates[i].mode;
        if (best < 0 || abs(rates[i].rate - bitrate) < min_diff) {
            best     = i;
            min_diff = abs(rates[i].rate - bitrate);
        }
    }
    /* no bitrate matching exactly, log a warning */
    snprintf(log_buf, sizeof(log_buf), "bitrate not supported: use one of ");
    for (i = 0; i < 8; i++)
        av_strlcatf(log_buf, sizeof(log_buf), "%.2fk, ", rates[i].rate    / 1000.f);
    av_strlcatf(log_buf, sizeof(log_buf), "using %.2fk", rates[best].rate / 1000.f);
    av_log(log_ctx, AV_LOG_WARNING, "%s\n", log_buf);

    return best;
}

static const AVOption options[] = {
    { "dtx", "Allow DTX (generate comfort noise)", offsetof(AMRContext, enc_dtx), AV_OPT_TYPE_INT, { .i64 = 0 }, 0, 1, AV_OPT_FLAG_AUDIO_PARAM | AV_OPT_FLAG_ENCODING_PARAM },
    { NULL }
};

<<<<<<< HEAD
static const AVClass amrnb_class = {
    "libopencore_amrnb", av_default_item_name, options, LIBAVUTIL_VERSION_INT
=======
static const AVClass class = {
    .class_name = "libopencore_amrnb",
    .item_name  = av_default_item_name,
    .option     = options,
    .version    = LIBAVUTIL_VERSION_INT,
>>>>>>> 97cfe1d8
};

static av_cold int amr_nb_encode_init(AVCodecContext *avctx)
{
    AMRContext *s = avctx->priv_data;

    if (avctx->sample_rate != 8000 && avctx->strict_std_compliance > FF_COMPLIANCE_UNOFFICIAL) {
        av_log(avctx, AV_LOG_ERROR, "Only 8000Hz sample rate supported\n");
        return AVERROR(ENOSYS);
    }

    if (avctx->channels != 1) {
        av_log(avctx, AV_LOG_ERROR, "Only mono supported\n");
        return AVERROR(ENOSYS);
    }

    avctx->frame_size  = 160;
    avctx->initial_padding = 50;
    ff_af_queue_init(avctx, &s->afq);

    s->enc_state = Encoder_Interface_init(s->enc_dtx);
    if (!s->enc_state) {
        av_log(avctx, AV_LOG_ERROR, "Encoder_Interface_init error\n");
        return -1;
    }

    s->enc_mode    = get_bitrate_mode(avctx->bit_rate, avctx);
    s->enc_bitrate = avctx->bit_rate;

    return 0;
}

static av_cold int amr_nb_encode_close(AVCodecContext *avctx)
{
    AMRContext *s = avctx->priv_data;

    Encoder_Interface_exit(s->enc_state);
    ff_af_queue_close(&s->afq);
    return 0;
}

static int amr_nb_encode_frame(AVCodecContext *avctx, AVPacket *avpkt,
                               const AVFrame *frame, int *got_packet_ptr)
{
    AMRContext *s = avctx->priv_data;
    int written, ret;
    int16_t *flush_buf = NULL;
    const int16_t *samples = frame ? (const int16_t *)frame->data[0] : NULL;

    if (s->enc_bitrate != avctx->bit_rate) {
        s->enc_mode    = get_bitrate_mode(avctx->bit_rate, avctx);
        s->enc_bitrate = avctx->bit_rate;
    }

    if ((ret = ff_alloc_packet2(avctx, avpkt, 32, 0)) < 0)
        return ret;

    if (frame) {
        if (frame->nb_samples < avctx->frame_size) {
            flush_buf = av_mallocz_array(avctx->frame_size, sizeof(*flush_buf));
            if (!flush_buf)
                return AVERROR(ENOMEM);
            memcpy(flush_buf, samples, frame->nb_samples * sizeof(*flush_buf));
            samples = flush_buf;
            if (frame->nb_samples < avctx->frame_size - avctx->initial_padding)
                s->enc_last_frame = -1;
        }
        if ((ret = ff_af_queue_add(&s->afq, frame)) < 0) {
            av_freep(&flush_buf);
            return ret;
        }
    } else {
        if (s->enc_last_frame < 0)
            return 0;
        flush_buf = av_mallocz_array(avctx->frame_size, sizeof(*flush_buf));
        if (!flush_buf)
            return AVERROR(ENOMEM);
        samples = flush_buf;
        s->enc_last_frame = -1;
    }

    written = Encoder_Interface_Encode(s->enc_state, s->enc_mode, samples,
                                       avpkt->data, 0);
    ff_dlog(avctx, "amr_nb_encode_frame encoded %u bytes, bitrate %u, first byte was %#02x\n",
            written, s->enc_mode, avpkt->data[0]);

    /* Get the next frame pts/duration */
    ff_af_queue_remove(&s->afq, avctx->frame_size, &avpkt->pts,
                       &avpkt->duration);

    avpkt->size = written;
    *got_packet_ptr = 1;
    av_freep(&flush_buf);
    return 0;
}

AVCodec ff_libopencore_amrnb_encoder = {
    .name           = "libopencore_amrnb",
    .long_name      = NULL_IF_CONFIG_SMALL("OpenCORE AMR-NB (Adaptive Multi-Rate Narrow-Band)"),
    .type           = AVMEDIA_TYPE_AUDIO,
    .id             = AV_CODEC_ID_AMR_NB,
    .priv_data_size = sizeof(AMRContext),
    .init           = amr_nb_encode_init,
    .encode2        = amr_nb_encode_frame,
    .close          = amr_nb_encode_close,
    .capabilities   = AV_CODEC_CAP_DELAY | AV_CODEC_CAP_SMALL_LAST_FRAME,
    .sample_fmts    = (const enum AVSampleFormat[]){ AV_SAMPLE_FMT_S16,
                                                     AV_SAMPLE_FMT_NONE },
    .priv_class     = &amrnb_class,
};
#endif /* CONFIG_LIBOPENCORE_AMRNB_ENCODER */

#endif /* CONFIG_LIBOPENCORE_AMRNB */

/* -----------AMR wideband ------------*/
#if CONFIG_LIBOPENCORE_AMRWB_DECODER

#include <opencore-amrwb/dec_if.h>
#include <opencore-amrwb/if_rom.h>

typedef struct AMRWBContext {
    void  *state;
} AMRWBContext;

static av_cold int amr_wb_decode_init(AVCodecContext *avctx)
{
    AMRWBContext *s = avctx->priv_data;
    int ret;

    if ((ret = amr_decode_fix_avctx(avctx)) < 0)
        return ret;

    s->state        = D_IF_init();

    return 0;
}

static int amr_wb_decode_frame(AVCodecContext *avctx, void *data,
                               int *got_frame_ptr, AVPacket *avpkt)
{
    AVFrame *frame     = data;
    const uint8_t *buf = avpkt->data;
    int buf_size       = avpkt->size;
    AMRWBContext *s    = avctx->priv_data;
    int mode, ret;
    int packet_size;
    static const uint8_t block_size[16] = {18, 24, 33, 37, 41, 47, 51, 59, 61, 6, 6, 0, 0, 0, 1, 1};

    /* get output buffer */
    frame->nb_samples = 320;
    if ((ret = ff_get_buffer(avctx, frame, 0)) < 0)
        return ret;

    mode        = (buf[0] >> 3) & 0x000F;
    packet_size = block_size[mode];

    if (packet_size > buf_size) {
        av_log(avctx, AV_LOG_ERROR, "AMR frame too short (%d, should be %d)\n",
               buf_size, packet_size + 1);
        return AVERROR_INVALIDDATA;
    }
    if (!packet_size) {
        av_log(avctx, AV_LOG_ERROR, "amr packet_size invalid\n");
        return AVERROR_INVALIDDATA;
    }

    D_IF_decode(s->state, buf, (short *)frame->data[0], _good_frame);

    *got_frame_ptr = 1;

    return packet_size;
}

static int amr_wb_decode_close(AVCodecContext *avctx)
{
    AMRWBContext *s = avctx->priv_data;

    D_IF_exit(s->state);
    return 0;
}

AVCodec ff_libopencore_amrwb_decoder = {
    .name           = "libopencore_amrwb",
    .long_name      = NULL_IF_CONFIG_SMALL("OpenCORE AMR-WB (Adaptive Multi-Rate Wide-Band)"),
    .type           = AVMEDIA_TYPE_AUDIO,
    .id             = AV_CODEC_ID_AMR_WB,
    .priv_data_size = sizeof(AMRWBContext),
    .init           = amr_wb_decode_init,
    .close          = amr_wb_decode_close,
    .decode         = amr_wb_decode_frame,
    .capabilities   = AV_CODEC_CAP_DR1,
};

#endif /* CONFIG_LIBOPENCORE_AMRWB_DECODER */<|MERGE_RESOLUTION|>--- conflicted
+++ resolved
@@ -182,16 +182,11 @@
     { NULL }
 };
 
-<<<<<<< HEAD
 static const AVClass amrnb_class = {
-    "libopencore_amrnb", av_default_item_name, options, LIBAVUTIL_VERSION_INT
-=======
-static const AVClass class = {
     .class_name = "libopencore_amrnb",
     .item_name  = av_default_item_name,
     .option     = options,
     .version    = LIBAVUTIL_VERSION_INT,
->>>>>>> 97cfe1d8
 };
 
 static av_cold int amr_nb_encode_init(AVCodecContext *avctx)
