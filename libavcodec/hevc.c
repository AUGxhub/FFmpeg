--- conflicted
+++ resolved
@@ -688,11 +688,7 @@
     }
 
     // Inferred parameters
-<<<<<<< HEAD
     sh->slice_qp = 26U + s->pps->pic_init_qp_minus26 + sh->slice_qp_delta;
-=======
-    sh->slice_qp = 26 + s->pps->pic_init_qp_minus26 + sh->slice_qp_delta;
->>>>>>> 0d999333
     if (sh->slice_qp > 51 ||
         sh->slice_qp < -s->sps->qp_bd_offset) {
         av_log(s->avctx, AV_LOG_ERROR,
