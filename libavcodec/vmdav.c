/*
 * Sierra VMD Audio & Video Decoders
 * Copyright (C) 2004 the ffmpeg project
 *
 * This file is part of FFmpeg.
 *
 * FFmpeg is free software; you can redistribute it and/or
 * modify it under the terms of the GNU Lesser General Public
 * License as published by the Free Software Foundation; either
 * version 2.1 of the License, or (at your option) any later version.
 *
 * FFmpeg is distributed in the hope that it will be useful,
 * but WITHOUT ANY WARRANTY; without even the implied warranty of
 * MERCHANTABILITY or FITNESS FOR A PARTICULAR PURPOSE.  See the GNU
 * Lesser General Public License for more details.
 *
 * You should have received a copy of the GNU Lesser General Public
 * License along with FFmpeg; if not, write to the Free Software
 * Foundation, Inc., 51 Franklin Street, Fifth Floor, Boston, MA 02110-1301 USA
 */

/**
 * @file
 * Sierra VMD audio & video decoders
 * by Vladimir "VAG" Gneushev (vagsoft at mail.ru)
 * for more information on the Sierra VMD format, visit:
 *   http://www.pcisys.net/~melanson/codecs/
 *
 * The video decoder outputs PAL8 colorspace data. The decoder expects
 * a 0x330-byte VMD file header to be transmitted via extradata during
 * codec initialization. Each encoded frame that is sent to this decoder
 * is expected to be prepended with the appropriate 16-byte frame
 * information record from the VMD file.
 *
 * The audio decoder, like the video decoder, expects each encoded data
 * chunk to be prepended with the appropriate 16-byte frame information
 * record from the VMD file. It does not require the 0x330-byte VMD file
 * header, but it does need the audio setup parameters passed in through
 * normal libavcodec API means.
 */

#include <stdio.h>
#include <stdlib.h>
#include <string.h>

#include "libavutil/channel_layout.h"
#include "libavutil/common.h"
#include "libavutil/intreadwrite.h"
#include "avcodec.h"
#include "internal.h"

#define VMD_HEADER_SIZE 0x330
#define PALETTE_COUNT 256

/*
 * Video Decoder
 */

typedef struct VmdVideoContext {

    AVCodecContext *avctx;
    AVFrame frame;
    AVFrame prev_frame;

    const unsigned char *buf;
    int size;

    unsigned char palette[PALETTE_COUNT * 4];
    unsigned char *unpack_buffer;
    int unpack_buffer_size;

    int x_off, y_off;
} VmdVideoContext;

#define QUEUE_SIZE 0x1000
#define QUEUE_MASK 0x0FFF

static void lz_unpack(const unsigned char *src, int src_len,
                      unsigned char *dest, int dest_len)
{
    const unsigned char *s;
    const unsigned char *s_end;
    unsigned char *d;
    unsigned char *d_end;
    unsigned char queue[QUEUE_SIZE];
    unsigned int qpos;
    unsigned int dataleft;
    unsigned int chainofs;
    unsigned int chainlen;
    unsigned int speclen;
    unsigned char tag;
    unsigned int i, j;

    s = src;
    s_end = src + src_len;
    d = dest;
    d_end = d + dest_len;

    if (s_end - s < 8)
        return;
    dataleft = AV_RL32(s);
    s += 4;
    memset(queue, 0x20, QUEUE_SIZE);
    if (AV_RL32(s) == 0x56781234) {
        s += 4;
        qpos = 0x111;
        speclen = 0xF + 3;
    } else {
        qpos = 0xFEE;
        speclen = 100;  /* no speclen */
    }

    while (s_end - s > 0 && dataleft > 0) {
        tag = *s++;
        if ((tag == 0xFF) && (dataleft > 8)) {
            if (d_end - d < 8 || s_end - s < 8)
                return;
            for (i = 0; i < 8; i++) {
                queue[qpos++] = *d++ = *s++;
                qpos &= QUEUE_MASK;
            }
            dataleft -= 8;
        } else {
            for (i = 0; i < 8; i++) {
                if (dataleft == 0)
                    break;
                if (tag & 0x01) {
                    if (d_end - d < 1 || s_end - s < 1)
                        return;
                    queue[qpos++] = *d++ = *s++;
                    qpos &= QUEUE_MASK;
                    dataleft--;
                } else {
                    if (s_end - s < 2)
                        return;
                    chainofs = *s++;
                    chainofs |= ((*s & 0xF0) << 4);
                    chainlen = (*s++ & 0x0F) + 3;
                    if (chainlen == speclen) {
                        if (s_end - s < 1)
                            return;
                        chainlen = *s++ + 0xF + 3;
                    }
                    if (d_end - d < chainlen)
                        return;
                    for (j = 0; j < chainlen; j++) {
                        *d = queue[chainofs++ & QUEUE_MASK];
                        queue[qpos++] = *d++;
                        qpos &= QUEUE_MASK;
                    }
                    dataleft -= chainlen;
                }
                tag >>= 1;
            }
        }
    }
}

static int rle_unpack(const unsigned char *src, int src_len, int src_count,
                      unsigned char *dest, int dest_len)
{
    const unsigned char *ps;
    const unsigned char *ps_end;
    unsigned char *pd;
    int i, l;
    unsigned char *dest_end = dest + dest_len;

    ps = src;
    ps_end = src + src_len;
    pd = dest;
    if (src_count & 1) {
        if (ps_end - ps < 1)
            return 0;
        *pd++ = *ps++;
    }

    src_count >>= 1;
    i = 0;
    do {
        if (ps_end - ps < 1)
            break;
        l = *ps++;
        if (l & 0x80) {
            l = (l & 0x7F) * 2;
            if (dest_end - pd < l || ps_end - ps < l)
                return ps - src;
            memcpy(pd, ps, l);
            ps += l;
            pd += l;
        } else {
            if (dest_end - pd < i || ps_end - ps < 2)
                return ps - src;
            for (i = 0; i < l; i++) {
                *pd++ = ps[0];
                *pd++ = ps[1];
            }
            ps += 2;
        }
        i += l;
    } while (i < src_count);

    return ps - src;
}

static void vmd_decode(VmdVideoContext *s)
{
    int i;
    unsigned int *palette32;
    unsigned char r, g, b;

    /* point to the start of the encoded data */
    const unsigned char *p = s->buf + 16;
    const unsigned char *p_end = s->buf + s->size;

    const unsigned char *pb;
    const unsigned char *pb_end;
    unsigned char meth;
    unsigned char *dp;   /* pointer to current frame */
    unsigned char *pp;   /* pointer to previous frame */
    unsigned char len;
    int ofs;

    int frame_x, frame_y;
    int frame_width, frame_height;

    frame_x = AV_RL16(&s->buf[6]);
    frame_y = AV_RL16(&s->buf[8]);
    frame_width = AV_RL16(&s->buf[10]) - frame_x + 1;
    frame_height = AV_RL16(&s->buf[12]) - frame_y + 1;
    if (frame_x < 0 || frame_width < 0 ||
        frame_x >= s->avctx->width ||
        frame_width > s->avctx->width ||
        frame_x + frame_width > s->avctx->width)
        return;
    if (frame_y < 0 || frame_height < 0 ||
        frame_y >= s->avctx->height ||
        frame_height > s->avctx->height ||
        frame_y + frame_height > s->avctx->height)
        return;

    if ((frame_width == s->avctx->width && frame_height == s->avctx->height) &&
        (frame_x || frame_y)) {

        s->x_off = frame_x;
        s->y_off = frame_y;
    }
    frame_x -= s->x_off;
    frame_y -= s->y_off;

    /* if only a certain region will be updated, copy the entire previous
     * frame before the decode */
    if (s->prev_frame.data[0] &&
        (frame_x || frame_y || (frame_width != s->avctx->width) ||
        (frame_height != s->avctx->height))) {

        memcpy(s->frame.data[0], s->prev_frame.data[0],
            s->avctx->height * s->frame.linesize[0]);
    }

    /* check if there is a new palette */
    if (s->buf[15] & 0x02) {
        if (p_end - p < 2 + 3 * PALETTE_COUNT)
            return;
        p += 2;
        palette32 = (unsigned int *)s->palette;
        for (i = 0; i < PALETTE_COUNT; i++) {
            r = *p++ * 4;
            g = *p++ * 4;
            b = *p++ * 4;
            palette32[i] = 0xFFU << 24 | r << 16 | g << 8 | b;
            palette32[i] |= palette32[i] >> 6 & 0x30303;
        }
    }
    if (p < p_end) {
        /* originally UnpackFrame in VAG's code */
        pb = p;
        pb_end = p_end;
        meth = *pb++;
        if (meth & 0x80) {
            lz_unpack(pb, p_end - pb, s->unpack_buffer, s->unpack_buffer_size);
            meth &= 0x7F;
            pb = s->unpack_buffer;
            pb_end = s->unpack_buffer + s->unpack_buffer_size;
        }

        dp = &s->frame.data[0][frame_y * s->frame.linesize[0] + frame_x];
        pp = &s->prev_frame.data[0][frame_y * s->prev_frame.linesize[0] + frame_x];
        switch (meth) {
        case 1:
            for (i = 0; i < frame_height; i++) {
                ofs = 0;
                do {
                    if (pb_end - pb < 1)
                        return;
                    len = *pb++;
                    if (len & 0x80) {
                        len = (len & 0x7F) + 1;
                        if (ofs + len > frame_width || pb_end - pb < len)
                            return;
                        memcpy(&dp[ofs], pb, len);
                        pb += len;
                        ofs += len;
                    } else {
                        /* interframe pixel copy */
                        if (ofs + len + 1 > frame_width || !s->prev_frame.data[0])
                            return;
                        memcpy(&dp[ofs], &pp[ofs], len + 1);
                        ofs += len + 1;
                    }
                } while (ofs < frame_width);
                if (ofs > frame_width) {
                    av_log(s->avctx, AV_LOG_ERROR, "offset > width (%d > %d)\n",
                        ofs, frame_width);
                    break;
                }
                dp += s->frame.linesize[0];
                pp += s->prev_frame.linesize[0];
            }
            break;

        case 2:
            for (i = 0; i < frame_height; i++) {
                if (pb_end -pb < frame_width)
                    return;
                memcpy(dp, pb, frame_width);
                pb += frame_width;
                dp += s->frame.linesize[0];
                pp += s->prev_frame.linesize[0];
            }
            break;

        case 3:
            for (i = 0; i < frame_height; i++) {
                ofs = 0;
                do {
                    if (pb_end - pb < 1)
                        return;
                    len = *pb++;
                    if (len & 0x80) {
                        len = (len & 0x7F) + 1;
                        if (pb_end - pb < 1)
                            return;
                        if (*pb++ == 0xFF)
                            len = rle_unpack(pb, pb_end - pb, len, &dp[ofs], frame_width - ofs);
                        else {
                        if (pb_end - pb < len)
                            return;
                            memcpy(&dp[ofs], pb, len);
                        }
                        pb += len;
                        ofs += len;
                    } else {
                        /* interframe pixel copy */
                        if (ofs + len + 1 > frame_width || !s->prev_frame.data[0])
                            return;
                        memcpy(&dp[ofs], &pp[ofs], len + 1);
                        ofs += len + 1;
                    }
                } while (ofs < frame_width);
                if (ofs > frame_width) {
                    av_log(s->avctx, AV_LOG_ERROR, "offset > width (%d > %d)\n",
                        ofs, frame_width);
                }
                dp += s->frame.linesize[0];
                pp += s->prev_frame.linesize[0];
            }
            break;
        }
    }
}

static av_cold int vmdvideo_decode_init(AVCodecContext *avctx)
{
    VmdVideoContext *s = avctx->priv_data;
    int i;
    unsigned int *palette32;
    int palette_index = 0;
    unsigned char r, g, b;
    unsigned char *vmd_header;
    unsigned char *raw_palette;

    s->avctx = avctx;
    avctx->pix_fmt = AV_PIX_FMT_PAL8;

    /* make sure the VMD header made it */
    if (s->avctx->extradata_size != VMD_HEADER_SIZE) {
        av_log(s->avctx, AV_LOG_ERROR, "expected extradata size of %d\n",
            VMD_HEADER_SIZE);
        return -1;
    }
    vmd_header = (unsigned char *)avctx->extradata;

    s->unpack_buffer_size = AV_RL32(&vmd_header[800]);
    s->unpack_buffer = av_malloc(s->unpack_buffer_size);
    if (!s->unpack_buffer)
        return -1;

    /* load up the initial palette */
    raw_palette = &vmd_header[28];
    palette32 = (unsigned int *)s->palette;
    for (i = 0; i < PALETTE_COUNT; i++) {
        r = raw_palette[palette_index++] * 4;
        g = raw_palette[palette_index++] * 4;
        b = raw_palette[palette_index++] * 4;
        palette32[i] = (r << 16) | (g << 8) | (b);
    }

    avcodec_get_frame_defaults(&s->frame);
    avcodec_get_frame_defaults(&s->prev_frame);

    return 0;
}

static int vmdvideo_decode_frame(AVCodecContext *avctx,
                                 void *data, int *data_size,
                                 AVPacket *avpkt)
{
    const uint8_t *buf = avpkt->data;
    int buf_size = avpkt->size;
    VmdVideoContext *s = avctx->priv_data;

    s->buf = buf;
    s->size = buf_size;

    if (buf_size < 16)
        return buf_size;

<<<<<<< HEAD
    s->frame.reference = 3;
    if (avctx->get_buffer(avctx, &s->frame)) {
        av_log(s->avctx, AV_LOG_ERROR, "get_buffer() failed\n");
=======
    s->frame.reference = 1;
    if (ff_get_buffer(avctx, &s->frame)) {
        av_log(s->avctx, AV_LOG_ERROR, "VMD Video: get_buffer() failed\n");
>>>>>>> 594d4d5d
        return -1;
    }

    vmd_decode(s);

    /* make the palette available on the way out */
    memcpy(s->frame.data[1], s->palette, PALETTE_COUNT * 4);

    /* shuffle frames */
    FFSWAP(AVFrame, s->frame, s->prev_frame);
    if (s->frame.data[0])
        avctx->release_buffer(avctx, &s->frame);

    *data_size = sizeof(AVFrame);
    *(AVFrame*)data = s->prev_frame;

    /* report that the buffer was completely consumed */
    return buf_size;
}

static av_cold int vmdvideo_decode_end(AVCodecContext *avctx)
{
    VmdVideoContext *s = avctx->priv_data;

    if (s->prev_frame.data[0])
        avctx->release_buffer(avctx, &s->prev_frame);
    av_free(s->unpack_buffer);

    return 0;
}


/*
 * Audio Decoder
 */

#define BLOCK_TYPE_AUDIO    1
#define BLOCK_TYPE_INITIAL  2
#define BLOCK_TYPE_SILENCE  3

typedef struct VmdAudioContext {
    AVFrame frame;
    int out_bps;
    int chunk_size;
} VmdAudioContext;

static const uint16_t vmdaudio_table[128] = {
    0x000, 0x008, 0x010, 0x020, 0x030, 0x040, 0x050, 0x060, 0x070, 0x080,
    0x090, 0x0A0, 0x0B0, 0x0C0, 0x0D0, 0x0E0, 0x0F0, 0x100, 0x110, 0x120,
    0x130, 0x140, 0x150, 0x160, 0x170, 0x180, 0x190, 0x1A0, 0x1B0, 0x1C0,
    0x1D0, 0x1E0, 0x1F0, 0x200, 0x208, 0x210, 0x218, 0x220, 0x228, 0x230,
    0x238, 0x240, 0x248, 0x250, 0x258, 0x260, 0x268, 0x270, 0x278, 0x280,
    0x288, 0x290, 0x298, 0x2A0, 0x2A8, 0x2B0, 0x2B8, 0x2C0, 0x2C8, 0x2D0,
    0x2D8, 0x2E0, 0x2E8, 0x2F0, 0x2F8, 0x300, 0x308, 0x310, 0x318, 0x320,
    0x328, 0x330, 0x338, 0x340, 0x348, 0x350, 0x358, 0x360, 0x368, 0x370,
    0x378, 0x380, 0x388, 0x390, 0x398, 0x3A0, 0x3A8, 0x3B0, 0x3B8, 0x3C0,
    0x3C8, 0x3D0, 0x3D8, 0x3E0, 0x3E8, 0x3F0, 0x3F8, 0x400, 0x440, 0x480,
    0x4C0, 0x500, 0x540, 0x580, 0x5C0, 0x600, 0x640, 0x680, 0x6C0, 0x700,
    0x740, 0x780, 0x7C0, 0x800, 0x900, 0xA00, 0xB00, 0xC00, 0xD00, 0xE00,
    0xF00, 0x1000, 0x1400, 0x1800, 0x1C00, 0x2000, 0x3000, 0x4000
};

static av_cold int vmdaudio_decode_init(AVCodecContext *avctx)
{
    VmdAudioContext *s = avctx->priv_data;

    if (avctx->channels < 1 || avctx->channels > 2) {
        av_log(avctx, AV_LOG_ERROR, "invalid number of channels\n");
        return AVERROR(EINVAL);
    }
    if (avctx->block_align < 1 || avctx->block_align % avctx->channels) {
        av_log(avctx, AV_LOG_ERROR, "invalid block align\n");
        return AVERROR(EINVAL);
    }

    avctx->channel_layout = avctx->channels == 1 ? AV_CH_LAYOUT_MONO :
                                                   AV_CH_LAYOUT_STEREO;

    if (avctx->bits_per_coded_sample == 16)
        avctx->sample_fmt = AV_SAMPLE_FMT_S16;
    else
        avctx->sample_fmt = AV_SAMPLE_FMT_U8;
    s->out_bps = av_get_bytes_per_sample(avctx->sample_fmt);

    s->chunk_size = avctx->block_align + avctx->channels * (s->out_bps == 2);

    avcodec_get_frame_defaults(&s->frame);
    avctx->coded_frame = &s->frame;

    av_log(avctx, AV_LOG_DEBUG, "%d channels, %d bits/sample, "
           "block align = %d, sample rate = %d\n",
           avctx->channels, avctx->bits_per_coded_sample, avctx->block_align,
           avctx->sample_rate);

    return 0;
}

static void decode_audio_s16(int16_t *out, const uint8_t *buf, int buf_size,
                             int channels)
{
    int ch;
    const uint8_t *buf_end = buf + buf_size;
    int predictor[2];
    int st = channels - 1;

    /* decode initial raw sample */
    for (ch = 0; ch < channels; ch++) {
        predictor[ch] = (int16_t)AV_RL16(buf);
        buf += 2;
        *out++ = predictor[ch];
    }

    /* decode DPCM samples */
    ch = 0;
    while (buf < buf_end) {
        uint8_t b = *buf++;
        if (b & 0x80)
            predictor[ch] -= vmdaudio_table[b & 0x7F];
        else
            predictor[ch] += vmdaudio_table[b];
        predictor[ch] = av_clip_int16(predictor[ch]);
        *out++ = predictor[ch];
        ch ^= st;
    }
}

static int vmdaudio_decode_frame(AVCodecContext *avctx, void *data,
                                 int *got_frame_ptr, AVPacket *avpkt)
{
    const uint8_t *buf = avpkt->data;
    const uint8_t *buf_end;
    int buf_size = avpkt->size;
    VmdAudioContext *s = avctx->priv_data;
    int block_type, silent_chunks, audio_chunks;
    int ret;
    uint8_t *output_samples_u8;
    int16_t *output_samples_s16;

    if (buf_size < 16) {
        av_log(avctx, AV_LOG_WARNING, "skipping small junk packet\n");
        *got_frame_ptr = 0;
        return buf_size;
    }

    block_type = buf[6];
    if (block_type < BLOCK_TYPE_AUDIO || block_type > BLOCK_TYPE_SILENCE) {
        av_log(avctx, AV_LOG_ERROR, "unknown block type: %d\n", block_type);
        return AVERROR(EINVAL);
    }
    buf      += 16;
    buf_size -= 16;

    /* get number of silent chunks */
    silent_chunks = 0;
    if (block_type == BLOCK_TYPE_INITIAL) {
        uint32_t flags;
        if (buf_size < 4) {
            av_log(avctx, AV_LOG_ERROR, "packet is too small\n");
            return AVERROR(EINVAL);
        }
        flags         = AV_RB32(buf);
        silent_chunks = av_popcount(flags);
        buf      += 4;
        buf_size -= 4;
    } else if (block_type == BLOCK_TYPE_SILENCE) {
        silent_chunks = 1;
        buf_size = 0; // should already be zero but set it just to be sure
    }

    /* ensure output buffer is large enough */
    audio_chunks = buf_size / s->chunk_size;

    /* get output buffer */
    s->frame.nb_samples = ((silent_chunks + audio_chunks) * avctx->block_align) / avctx->channels;
    if ((ret = ff_get_buffer(avctx, &s->frame)) < 0) {
        av_log(avctx, AV_LOG_ERROR, "get_buffer() failed\n");
        return ret;
    }
    output_samples_u8  = s->frame.data[0];
    output_samples_s16 = (int16_t *)s->frame.data[0];

    /* decode silent chunks */
    if (silent_chunks > 0) {
        int silent_size = avctx->block_align * silent_chunks;
        if (s->out_bps == 2) {
            memset(output_samples_s16, 0x00, silent_size * 2);
            output_samples_s16 += silent_size;
        } else {
            memset(output_samples_u8,  0x80, silent_size);
            output_samples_u8 += silent_size;
        }
    }

    /* decode audio chunks */
    if (audio_chunks > 0) {
        buf_end = buf + buf_size;
        while ( buf_end - buf >= s->chunk_size) {
            if (s->out_bps == 2) {
                decode_audio_s16(output_samples_s16, buf, s->chunk_size,
                                 avctx->channels);
                output_samples_s16 += avctx->block_align;
            } else {
                memcpy(output_samples_u8, buf, s->chunk_size);
                output_samples_u8  += avctx->block_align;
            }
            buf += s->chunk_size;
        }
    }

    *got_frame_ptr   = 1;
    *(AVFrame *)data = s->frame;

    return avpkt->size;
}


/*
 * Public Data Structures
 */

AVCodec ff_vmdvideo_decoder = {
    .name           = "vmdvideo",
    .type           = AVMEDIA_TYPE_VIDEO,
    .id             = AV_CODEC_ID_VMDVIDEO,
    .priv_data_size = sizeof(VmdVideoContext),
    .init           = vmdvideo_decode_init,
    .close          = vmdvideo_decode_end,
    .decode         = vmdvideo_decode_frame,
    .capabilities   = CODEC_CAP_DR1,
    .long_name      = NULL_IF_CONFIG_SMALL("Sierra VMD video"),
};

AVCodec ff_vmdaudio_decoder = {
    .name           = "vmdaudio",
    .type           = AVMEDIA_TYPE_AUDIO,
    .id             = AV_CODEC_ID_VMDAUDIO,
    .priv_data_size = sizeof(VmdAudioContext),
    .init           = vmdaudio_decode_init,
    .decode         = vmdaudio_decode_frame,
    .capabilities   = CODEC_CAP_DR1,
    .long_name      = NULL_IF_CONFIG_SMALL("Sierra VMD audio"),
};<|MERGE_RESOLUTION|>--- conflicted
+++ resolved
@@ -425,15 +425,9 @@
     if (buf_size < 16)
         return buf_size;
 
-<<<<<<< HEAD
     s->frame.reference = 3;
-    if (avctx->get_buffer(avctx, &s->frame)) {
+    if (ff_get_buffer(avctx, &s->frame)) {
         av_log(s->avctx, AV_LOG_ERROR, "get_buffer() failed\n");
-=======
-    s->frame.reference = 1;
-    if (ff_get_buffer(avctx, &s->frame)) {
-        av_log(s->avctx, AV_LOG_ERROR, "VMD Video: get_buffer() failed\n");
->>>>>>> 594d4d5d
         return -1;
     }
 
