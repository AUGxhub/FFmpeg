/*
 * BMP image format decoder
 * Copyright (c) 2005 Mans Rullgard
 *
 * This file is part of FFmpeg.
 *
 * FFmpeg is free software; you can redistribute it and/or
 * modify it under the terms of the GNU Lesser General Public
 * License as published by the Free Software Foundation; either
 * version 2.1 of the License, or (at your option) any later version.
 *
 * FFmpeg is distributed in the hope that it will be useful,
 * but WITHOUT ANY WARRANTY; without even the implied warranty of
 * MERCHANTABILITY or FITNESS FOR A PARTICULAR PURPOSE.  See the GNU
 * Lesser General Public License for more details.
 *
 * You should have received a copy of the GNU Lesser General Public
 * License along with FFmpeg; if not, write to the Free Software
 * Foundation, Inc., 51 Franklin Street, Fifth Floor, Boston, MA 02110-1301 USA
 */

#include "avcodec.h"
#include "bytestream.h"
#include "bmp.h"
#include "msrledec.h"

static av_cold int bmp_decode_init(AVCodecContext *avctx){
    BMPContext *s = avctx->priv_data;

    avcodec_get_frame_defaults(&s->picture);
    avctx->coded_frame = &s->picture;

    return 0;
}

static int bmp_decode_frame(AVCodecContext *avctx,
                            void *data, int *data_size,
                            AVPacket *avpkt)
{
    const uint8_t *buf = avpkt->data;
    int buf_size = avpkt->size;
    BMPContext *s = avctx->priv_data;
    AVFrame *picture = data;
    AVFrame *p = &s->picture;
    unsigned int fsize, hsize;
    int width, height;
    unsigned int depth;
    BiCompression comp;
    unsigned int ihsize;
    int i, j, n, linesize;
    uint32_t rgb[3];
    uint32_t alpha = 0;
    uint8_t *ptr;
    int dsize;
    const uint8_t *buf0 = buf;
    GetByteContext gb;

    if(buf_size < 14){
        av_log(avctx, AV_LOG_ERROR, "buf size too small (%d)\n", buf_size);
        return -1;
    }

    if(bytestream_get_byte(&buf) != 'B' ||
       bytestream_get_byte(&buf) != 'M') {
        av_log(avctx, AV_LOG_ERROR, "bad magic number\n");
        return -1;
    }

    fsize = bytestream_get_le32(&buf);
    if(buf_size < fsize){
        av_log(avctx, AV_LOG_ERROR, "not enough data (%d < %d), trying to decode anyway\n",
               buf_size, fsize);
        fsize = buf_size;
    }

    buf += 2; /* reserved1 */
    buf += 2; /* reserved2 */

    hsize = bytestream_get_le32(&buf); /* header size */
    ihsize = bytestream_get_le32(&buf);       /* more header size */
    if(ihsize + 14 > hsize){
        av_log(avctx, AV_LOG_ERROR, "invalid header size %d\n", hsize);
        return -1;
    }

    /* sometimes file size is set to some headers size, set a real size in that case */
    if(fsize == 14 || fsize == ihsize + 14)
        fsize = buf_size - 2;

    if(fsize <= hsize){
        av_log(avctx, AV_LOG_ERROR, "declared file size is less than header size (%d < %d)\n",
               fsize, hsize);
        return -1;
    }

    switch(ihsize){
    case  40: // windib
    case  56: // windib v3
    case  64: // OS/2 v2
    case 108: // windib v4
    case 124: // windib v5
        width = bytestream_get_le32(&buf);
        height = bytestream_get_le32(&buf);
        break;
    case  12: // OS/2 v1
        width  = bytestream_get_le16(&buf);
        height = bytestream_get_le16(&buf);
        break;
    default:
        av_log(avctx, AV_LOG_ERROR, "unsupported BMP file, patch welcome\n");
        return -1;
    }

    if(bytestream_get_le16(&buf) != 1){ /* planes */
        av_log(avctx, AV_LOG_ERROR, "invalid BMP header\n");
        return -1;
    }

    depth = bytestream_get_le16(&buf);

    if(ihsize == 40 || ihsize == 64 || ihsize == 56)
        comp = bytestream_get_le32(&buf);
    else
        comp = BMP_RGB;

    if(comp != BMP_RGB && comp != BMP_BITFIELDS && comp != BMP_RLE4 && comp != BMP_RLE8){
        av_log(avctx, AV_LOG_ERROR, "BMP coding %d not supported\n", comp);
        return -1;
    }

    if(comp == BMP_BITFIELDS){
        buf += 20;
        rgb[0] = bytestream_get_le32(&buf);
        rgb[1] = bytestream_get_le32(&buf);
        rgb[2] = bytestream_get_le32(&buf);
        if (ihsize >= 108)
            alpha = bytestream_get_le32(&buf);
    }

    avctx->width = width;
    avctx->height = height > 0? height: -height;

    avctx->pix_fmt = AV_PIX_FMT_NONE;

    switch(depth){
    case 32:
        if(comp == BMP_BITFIELDS){
            if (rgb[0] == 0xFF000000 && rgb[1] == 0x00FF0000 && rgb[2] == 0x0000FF00)
                avctx->pix_fmt = alpha ? PIX_FMT_ABGR : PIX_FMT_0BGR;
            else if (rgb[0] == 0x00FF0000 && rgb[1] == 0x0000FF00 && rgb[2] == 0x000000FF)
                avctx->pix_fmt = alpha ? PIX_FMT_BGRA : PIX_FMT_BGR0;
            else if (rgb[0] == 0x0000FF00 && rgb[1] == 0x00FF0000 && rgb[2] == 0xFF000000)
                avctx->pix_fmt = alpha ? PIX_FMT_ARGB : PIX_FMT_0RGB;
            else if (rgb[0] == 0x000000FF && rgb[1] == 0x0000FF00 && rgb[2] == 0x00FF0000)
                avctx->pix_fmt = alpha ? PIX_FMT_RGBA : PIX_FMT_RGB0;
            else {
                av_log(avctx, AV_LOG_ERROR, "Unknown bitfields %0X %0X %0X\n", rgb[0], rgb[1], rgb[2]);
                return AVERROR(EINVAL);
            }
        } else {
            avctx->pix_fmt = PIX_FMT_BGRA;
        }
<<<<<<< HEAD
=======

        avctx->pix_fmt = AV_PIX_FMT_BGR24;
>>>>>>> 716d413c
        break;
    case 24:
        avctx->pix_fmt = AV_PIX_FMT_BGR24;
        break;
    case 16:
        if(comp == BMP_RGB)
            avctx->pix_fmt = AV_PIX_FMT_RGB555;
        else if (comp == BMP_BITFIELDS) {
            if (rgb[0] == 0xF800 && rgb[1] == 0x07E0 && rgb[2] == 0x001F)
               avctx->pix_fmt = AV_PIX_FMT_RGB565;
            else if (rgb[0] == 0x7C00 && rgb[1] == 0x03E0 && rgb[2] == 0x001F)
               avctx->pix_fmt = AV_PIX_FMT_RGB555;
            else if (rgb[0] == 0x0F00 && rgb[1] == 0x00F0 && rgb[2] == 0x000F)
               avctx->pix_fmt = AV_PIX_FMT_RGB444;
            else {
               av_log(avctx, AV_LOG_ERROR, "Unknown bitfields %0X %0X %0X\n", rgb[0], rgb[1], rgb[2]);
               return AVERROR(EINVAL);
            }
        }
        break;
    case 8:
        if(hsize - ihsize - 14 > 0)
            avctx->pix_fmt = AV_PIX_FMT_PAL8;
        else
            avctx->pix_fmt = AV_PIX_FMT_GRAY8;
        break;
    case 1:
    case 4:
        if(hsize - ihsize - 14 > 0){
            avctx->pix_fmt = AV_PIX_FMT_PAL8;
        }else{
            av_log(avctx, AV_LOG_ERROR, "Unknown palette for %d-colour BMP\n", 1<<depth);
            return -1;
        }
        break;
    default:
        av_log(avctx, AV_LOG_ERROR, "depth %d not supported\n", depth);
        return -1;
    }

    if(avctx->pix_fmt == AV_PIX_FMT_NONE){
        av_log(avctx, AV_LOG_ERROR, "unsupported pixel format\n");
        return -1;
    }

    if(p->data[0])
        avctx->release_buffer(avctx, p);

    p->reference = 0;
    if(avctx->get_buffer(avctx, p) < 0){
        av_log(avctx, AV_LOG_ERROR, "get_buffer() failed\n");
        return -1;
    }
    p->pict_type = AV_PICTURE_TYPE_I;
    p->key_frame = 1;

    buf = buf0 + hsize;
    dsize = buf_size - hsize;

    /* Line size in file multiple of 4 */
    n = ((avctx->width * depth + 31) / 8) & ~3;

    if(n * avctx->height > dsize && comp != BMP_RLE4 && comp != BMP_RLE8){
        av_log(avctx, AV_LOG_ERROR, "not enough data (%d < %d)\n",
               dsize, n * avctx->height);
        return -1;
    }

    // RLE may skip decoding some picture areas, so blank picture before decoding
    if(comp == BMP_RLE4 || comp == BMP_RLE8)
        memset(p->data[0], 0, avctx->height * p->linesize[0]);

    if(height > 0){
        ptr = p->data[0] + (avctx->height - 1) * p->linesize[0];
        linesize = -p->linesize[0];
    } else {
        ptr = p->data[0];
        linesize = p->linesize[0];
    }

    if(avctx->pix_fmt == AV_PIX_FMT_PAL8){
        int colors = 1 << depth;

        memset(p->data[1], 0, 1024);

        if(ihsize >= 36){
            int t;
            buf = buf0 + 46;
            t = bytestream_get_le32(&buf);
            if(t < 0 || t > (1 << depth)){
                av_log(avctx, AV_LOG_ERROR, "Incorrect number of colors - %X for bitdepth %d\n", t, depth);
            }else if(t){
                colors = t;
            }
        }
        buf = buf0 + 14 + ihsize; //palette location
        if((hsize-ihsize-14) < (colors << 2)){ // OS/2 bitmap, 3 bytes per palette entry
            for(i = 0; i < colors; i++)
                ((uint32_t*)p->data[1])[i] = (0xff<<24) | bytestream_get_le24(&buf);
        }else{
            for(i = 0; i < colors; i++)
                ((uint32_t*)p->data[1])[i] = 0xFFU << 24 | bytestream_get_le32(&buf);
        }
        buf = buf0 + hsize;
    }
    if(comp == BMP_RLE4 || comp == BMP_RLE8){
        if(height < 0){
            p->data[0] += p->linesize[0] * (avctx->height - 1);
            p->linesize[0] = -p->linesize[0];
        }
        bytestream2_init(&gb, buf, dsize);
        ff_msrle_decode(avctx, (AVPicture*)p, depth, &gb);
        if(height < 0){
            p->data[0] += p->linesize[0] * (avctx->height - 1);
            p->linesize[0] = -p->linesize[0];
        }
    }else{
        switch(depth){
        case 1:
            for (i = 0; i < avctx->height; i++) {
                int j;
                for (j = 0; j < n; j++) {
                    ptr[j*8+0] =  buf[j] >> 7;
                    ptr[j*8+1] = (buf[j] >> 6) & 1;
                    ptr[j*8+2] = (buf[j] >> 5) & 1;
                    ptr[j*8+3] = (buf[j] >> 4) & 1;
                    ptr[j*8+4] = (buf[j] >> 3) & 1;
                    ptr[j*8+5] = (buf[j] >> 2) & 1;
                    ptr[j*8+6] = (buf[j] >> 1) & 1;
                    ptr[j*8+7] =  buf[j]       & 1;
                }
                buf += n;
                ptr += linesize;
            }
            break;
        case 8:
        case 24:
        case 32:
            for(i = 0; i < avctx->height; i++){
                memcpy(ptr, buf, n);
                buf += n;
                ptr += linesize;
            }
            break;
        case 4:
            for(i = 0; i < avctx->height; i++){
                int j;
                for(j = 0; j < n; j++){
                    ptr[j*2+0] = (buf[j] >> 4) & 0xF;
                    ptr[j*2+1] = buf[j] & 0xF;
                }
                buf += n;
                ptr += linesize;
            }
            break;
        case 16:
            for(i = 0; i < avctx->height; i++){
                const uint16_t *src = (const uint16_t *) buf;
                uint16_t *dst = (uint16_t *) ptr;

                for(j = 0; j < avctx->width; j++)
                    *dst++ = av_le2ne16(*src++);

                buf += n;
                ptr += linesize;
            }
            break;
        default:
            av_log(avctx, AV_LOG_ERROR, "BMP decoder is broken\n");
            return -1;
        }
    }

    *picture = s->picture;
    *data_size = sizeof(AVPicture);

    return buf_size;
}

static av_cold int bmp_decode_end(AVCodecContext *avctx)
{
    BMPContext* c = avctx->priv_data;

    if (c->picture.data[0])
        avctx->release_buffer(avctx, &c->picture);

    return 0;
}

AVCodec ff_bmp_decoder = {
    .name           = "bmp",
    .type           = AVMEDIA_TYPE_VIDEO,
    .id             = AV_CODEC_ID_BMP,
    .priv_data_size = sizeof(BMPContext),
    .init           = bmp_decode_init,
    .close          = bmp_decode_end,
    .decode         = bmp_decode_frame,
    .capabilities   = CODEC_CAP_DR1,
    .long_name      = NULL_IF_CONFIG_SMALL("BMP (Windows and OS/2 bitmap)"),
};<|MERGE_RESOLUTION|>--- conflicted
+++ resolved
@@ -146,25 +146,20 @@
     case 32:
         if(comp == BMP_BITFIELDS){
             if (rgb[0] == 0xFF000000 && rgb[1] == 0x00FF0000 && rgb[2] == 0x0000FF00)
-                avctx->pix_fmt = alpha ? PIX_FMT_ABGR : PIX_FMT_0BGR;
+                avctx->pix_fmt = alpha ? AV_PIX_FMT_ABGR : AV_PIX_FMT_0BGR;
             else if (rgb[0] == 0x00FF0000 && rgb[1] == 0x0000FF00 && rgb[2] == 0x000000FF)
-                avctx->pix_fmt = alpha ? PIX_FMT_BGRA : PIX_FMT_BGR0;
+                avctx->pix_fmt = alpha ? AV_PIX_FMT_BGRA : AV_PIX_FMT_BGR0;
             else if (rgb[0] == 0x0000FF00 && rgb[1] == 0x00FF0000 && rgb[2] == 0xFF000000)
-                avctx->pix_fmt = alpha ? PIX_FMT_ARGB : PIX_FMT_0RGB;
+                avctx->pix_fmt = alpha ? AV_PIX_FMT_ARGB : AV_PIX_FMT_0RGB;
             else if (rgb[0] == 0x000000FF && rgb[1] == 0x0000FF00 && rgb[2] == 0x00FF0000)
-                avctx->pix_fmt = alpha ? PIX_FMT_RGBA : PIX_FMT_RGB0;
+                avctx->pix_fmt = alpha ? AV_PIX_FMT_RGBA : AV_PIX_FMT_RGB0;
             else {
                 av_log(avctx, AV_LOG_ERROR, "Unknown bitfields %0X %0X %0X\n", rgb[0], rgb[1], rgb[2]);
                 return AVERROR(EINVAL);
             }
         } else {
-            avctx->pix_fmt = PIX_FMT_BGRA;
-        }
-<<<<<<< HEAD
-=======
-
-        avctx->pix_fmt = AV_PIX_FMT_BGR24;
->>>>>>> 716d413c
+            avctx->pix_fmt = AV_PIX_FMT_BGRA;
+        }
         break;
     case 24:
         avctx->pix_fmt = AV_PIX_FMT_BGR24;
