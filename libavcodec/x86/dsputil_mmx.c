/*
 * MMX optimized DSP utils
 * Copyright (c) 2000, 2001 Fabrice Bellard
 * Copyright (c) 2002-2004 Michael Niedermayer <michaelni@gmx.at>
 *
 * This file is part of FFmpeg.
 *
 * FFmpeg is free software; you can redistribute it and/or
 * modify it under the terms of the GNU Lesser General Public
 * License as published by the Free Software Foundation; either
 * version 2.1 of the License, or (at your option) any later version.
 *
 * FFmpeg is distributed in the hope that it will be useful,
 * but WITHOUT ANY WARRANTY; without even the implied warranty of
 * MERCHANTABILITY or FITNESS FOR A PARTICULAR PURPOSE.  See the GNU
 * Lesser General Public License for more details.
 *
 * You should have received a copy of the GNU Lesser General Public
 * License along with FFmpeg; if not, write to the Free Software
 * Foundation, Inc., 51 Franklin Street, Fifth Floor, Boston, MA 02110-1301 USA
 *
 * MMX optimization by Nick Kurshev <nickols_k@mail.ru>
 */

#include "libavutil/cpu.h"
#include "libavutil/x86/asm.h"
#include "libavcodec/dsputil.h"
#include "libavcodec/h264dsp.h"
#include "libavcodec/mpegvideo.h"
#include "libavcodec/simple_idct.h"
#include "dsputil_mmx.h"
#include "idct_xvid.h"
#include "diracdsp_mmx.h"

//#undef NDEBUG
//#include <assert.h>

/* pixel operations */
DECLARE_ALIGNED(8,  const uint64_t, ff_bone) = 0x0101010101010101ULL;
DECLARE_ALIGNED(8,  const uint64_t, ff_wtwo) = 0x0002000200020002ULL;

DECLARE_ALIGNED(16, const uint64_t, ff_pdw_80000000)[2] =
    { 0x8000000080000000ULL, 0x8000000080000000ULL };

DECLARE_ALIGNED(16, const xmm_reg,  ff_pw_1)    = { 0x0001000100010001ULL, 0x0001000100010001ULL };
DECLARE_ALIGNED(16, const xmm_reg,  ff_pw_2)    = { 0x0002000200020002ULL, 0x0002000200020002ULL };
DECLARE_ALIGNED(16, const xmm_reg,  ff_pw_3)    = { 0x0003000300030003ULL, 0x0003000300030003ULL };
DECLARE_ALIGNED(16, const xmm_reg,  ff_pw_4)    = { 0x0004000400040004ULL, 0x0004000400040004ULL };
DECLARE_ALIGNED(16, const xmm_reg,  ff_pw_5)    = { 0x0005000500050005ULL, 0x0005000500050005ULL };
DECLARE_ALIGNED(16, const xmm_reg,  ff_pw_8)    = { 0x0008000800080008ULL, 0x0008000800080008ULL };
DECLARE_ALIGNED(16, const xmm_reg,  ff_pw_9)    = { 0x0009000900090009ULL, 0x0009000900090009ULL };
DECLARE_ALIGNED(8,  const uint64_t, ff_pw_15)   =   0x000F000F000F000FULL;
DECLARE_ALIGNED(16, const xmm_reg,  ff_pw_16)   = { 0x0010001000100010ULL, 0x0010001000100010ULL };
DECLARE_ALIGNED(16, const xmm_reg,  ff_pw_17)   = { 0x0011001100110011ULL, 0x0011001100110011ULL };
DECLARE_ALIGNED(16, const xmm_reg,  ff_pw_18)   = { 0x0012001200120012ULL, 0x0012001200120012ULL };
DECLARE_ALIGNED(8,  const uint64_t, ff_pw_20)   =   0x0014001400140014ULL;
DECLARE_ALIGNED(16, const xmm_reg,  ff_pw_27)   = { 0x001B001B001B001BULL, 0x001B001B001B001BULL };
DECLARE_ALIGNED(16, const xmm_reg,  ff_pw_28)   = { 0x001C001C001C001CULL, 0x001C001C001C001CULL };
DECLARE_ALIGNED(16, const xmm_reg,  ff_pw_32)   = { 0x0020002000200020ULL, 0x0020002000200020ULL };
DECLARE_ALIGNED(8,  const uint64_t, ff_pw_42)   =   0x002A002A002A002AULL;
DECLARE_ALIGNED(8,  const uint64_t, ff_pw_53)   =   0x0035003500350035ULL;
DECLARE_ALIGNED(16, const xmm_reg,  ff_pw_63)   = { 0x003F003F003F003FULL, 0x003F003F003F003FULL };
DECLARE_ALIGNED(16, const xmm_reg,  ff_pw_64)   = { 0x0040004000400040ULL, 0x0040004000400040ULL };
DECLARE_ALIGNED(8,  const uint64_t, ff_pw_96)   =   0x0060006000600060ULL;
DECLARE_ALIGNED(8,  const uint64_t, ff_pw_128)  =   0x0080008000800080ULL;
DECLARE_ALIGNED(8,  const uint64_t, ff_pw_255)  =   0x00ff00ff00ff00ffULL;
DECLARE_ALIGNED(16, const xmm_reg,  ff_pw_512)  = { 0x0200020002000200ULL, 0x0200020002000200ULL };
DECLARE_ALIGNED(16, const xmm_reg,  ff_pw_1019) = { 0x03FB03FB03FB03FBULL, 0x03FB03FB03FB03FBULL };

DECLARE_ALIGNED(16, const xmm_reg,  ff_pb_0)    = { 0x0000000000000000ULL, 0x0000000000000000ULL };
DECLARE_ALIGNED(16, const xmm_reg,  ff_pb_1)    = { 0x0101010101010101ULL, 0x0101010101010101ULL };
DECLARE_ALIGNED(16, const xmm_reg,  ff_pb_3)    = { 0x0303030303030303ULL, 0x0303030303030303ULL };
DECLARE_ALIGNED(16, const xmm_reg,  ff_pb_4)    = { 0x0404040404040404ULL, 0x0404040404040404ULL };
DECLARE_ALIGNED(8,  const uint64_t, ff_pb_7)    =   0x0707070707070707ULL;
DECLARE_ALIGNED(8,  const uint64_t, ff_pb_1F)   =   0x1F1F1F1F1F1F1F1FULL;
DECLARE_ALIGNED(8,  const uint64_t, ff_pb_3F)   =   0x3F3F3F3F3F3F3F3FULL;
DECLARE_ALIGNED(16, const xmm_reg,  ff_pb_80)   = { 0x8080808080808080ULL, 0x8080808080808080ULL };
DECLARE_ALIGNED(8,  const uint64_t, ff_pb_81)   =   0x8181818181818181ULL;
DECLARE_ALIGNED(16, const xmm_reg,  ff_pb_A1)   = { 0xA1A1A1A1A1A1A1A1ULL, 0xA1A1A1A1A1A1A1A1ULL };
DECLARE_ALIGNED(16, const xmm_reg,  ff_pb_F8)   = { 0xF8F8F8F8F8F8F8F8ULL, 0xF8F8F8F8F8F8F8F8ULL };
DECLARE_ALIGNED(8,  const uint64_t, ff_pb_FC)   =   0xFCFCFCFCFCFCFCFCULL;
DECLARE_ALIGNED(16, const xmm_reg,  ff_pb_FE)   = { 0xFEFEFEFEFEFEFEFEULL, 0xFEFEFEFEFEFEFEFEULL };

DECLARE_ALIGNED(16, const double, ff_pd_1)[2] = { 1.0, 1.0 };
DECLARE_ALIGNED(16, const double, ff_pd_2)[2] = { 2.0, 2.0 };

#if HAVE_INLINE_ASM

#define JUMPALIGN()     __asm__ volatile (".p2align 3"::)
#define MOVQ_ZERO(regd) __asm__ volatile ("pxor %%"#regd", %%"#regd ::)

#define MOVQ_BFE(regd)                                  \
    __asm__ volatile (                                  \
        "pcmpeqd %%"#regd", %%"#regd"   \n\t"           \
        "paddb   %%"#regd", %%"#regd"   \n\t" ::)

#ifndef PIC
#define MOVQ_BONE(regd) __asm__ volatile ("movq %0, %%"#regd" \n\t" :: "m"(ff_bone))
#define MOVQ_WTWO(regd) __asm__ volatile ("movq %0, %%"#regd" \n\t" :: "m"(ff_wtwo))
#else
// for shared library it's better to use this way for accessing constants
// pcmpeqd -> -1
#define MOVQ_BONE(regd)                                 \
    __asm__ volatile (                                  \
        "pcmpeqd  %%"#regd", %%"#regd"  \n\t"           \
        "psrlw          $15, %%"#regd"  \n\t"           \
        "packuswb %%"#regd", %%"#regd"  \n\t" ::)

#define MOVQ_WTWO(regd)                                 \
    __asm__ volatile (                                  \
        "pcmpeqd %%"#regd", %%"#regd"   \n\t"           \
        "psrlw         $15, %%"#regd"   \n\t"           \
        "psllw          $1, %%"#regd"   \n\t"::)

#endif

// using regr as temporary and for the output result
// first argument is unmodifed and second is trashed
// regfe is supposed to contain 0xfefefefefefefefe
#define PAVGB_MMX_NO_RND(rega, regb, regr, regfe)                \
    "movq   "#rega", "#regr"            \n\t"                    \
    "pand   "#regb", "#regr"            \n\t"                    \
    "pxor   "#rega", "#regb"            \n\t"                    \
    "pand  "#regfe", "#regb"            \n\t"                    \
    "psrlq       $1, "#regb"            \n\t"                    \
    "paddb  "#regb", "#regr"            \n\t"

#define PAVGB_MMX(rega, regb, regr, regfe)                       \
    "movq   "#rega", "#regr"            \n\t"                    \
    "por    "#regb", "#regr"            \n\t"                    \
    "pxor   "#rega", "#regb"            \n\t"                    \
    "pand  "#regfe", "#regb"            \n\t"                    \
    "psrlq       $1, "#regb"            \n\t"                    \
    "psubb  "#regb", "#regr"            \n\t"

// mm6 is supposed to contain 0xfefefefefefefefe
#define PAVGBP_MMX_NO_RND(rega, regb, regr,  regc, regd, regp)   \
    "movq  "#rega", "#regr"             \n\t"                    \
    "movq  "#regc", "#regp"             \n\t"                    \
    "pand  "#regb", "#regr"             \n\t"                    \
    "pand  "#regd", "#regp"             \n\t"                    \
    "pxor  "#rega", "#regb"             \n\t"                    \
    "pxor  "#regc", "#regd"             \n\t"                    \
    "pand    %%mm6, "#regb"             \n\t"                    \
    "pand    %%mm6, "#regd"             \n\t"                    \
    "psrlq      $1, "#regb"             \n\t"                    \
    "psrlq      $1, "#regd"             \n\t"                    \
    "paddb "#regb", "#regr"             \n\t"                    \
    "paddb "#regd", "#regp"             \n\t"

#define PAVGBP_MMX(rega, regb, regr, regc, regd, regp)           \
    "movq  "#rega", "#regr"             \n\t"                    \
    "movq  "#regc", "#regp"             \n\t"                    \
    "por   "#regb", "#regr"             \n\t"                    \
    "por   "#regd", "#regp"             \n\t"                    \
    "pxor  "#rega", "#regb"             \n\t"                    \
    "pxor  "#regc", "#regd"             \n\t"                    \
    "pand    %%mm6, "#regb"             \n\t"                    \
    "pand    %%mm6, "#regd"             \n\t"                    \
    "psrlq      $1, "#regd"             \n\t"                    \
    "psrlq      $1, "#regb"             \n\t"                    \
    "psubb "#regb", "#regr"             \n\t"                    \
    "psubb "#regd", "#regp"             \n\t"

/***********************************/
/* MMX no rounding */
#define DEF(x, y) x ## _no_rnd_ ## y ## _mmx
#define SET_RND  MOVQ_WONE
#define PAVGBP(a, b, c, d, e, f)        PAVGBP_MMX_NO_RND(a, b, c, d, e, f)
#define PAVGB(a, b, c, e)               PAVGB_MMX_NO_RND(a, b, c, e)
#define OP_AVG(a, b, c, e)              PAVGB_MMX(a, b, c, e)

#include "dsputil_rnd_template.c"

#undef DEF
#undef SET_RND
#undef PAVGBP
#undef PAVGB
/***********************************/
/* MMX rounding */

#define DEF(x, y) x ## _ ## y ## _mmx
#define SET_RND  MOVQ_WTWO
#define PAVGBP(a, b, c, d, e, f)        PAVGBP_MMX(a, b, c, d, e, f)
#define PAVGB(a, b, c, e)               PAVGB_MMX(a, b, c, e)

#include "dsputil_rnd_template.c"

#undef DEF
#undef SET_RND
#undef PAVGBP
#undef PAVGB
#undef OP_AVG

/***********************************/
/* 3Dnow specific */

#define DEF(x) x ## _3dnow
#define PAVGB "pavgusb"
#define OP_AVG PAVGB
#define SKIP_FOR_3DNOW

#include "dsputil_avg_template.c"

#undef DEF
#undef PAVGB
#undef OP_AVG
#undef SKIP_FOR_3DNOW

/***********************************/
/* MMXEXT specific */

#define DEF(x) x ## _mmxext

/* Introduced only in MMXEXT set */
#define PAVGB "pavgb"
#define OP_AVG PAVGB

#include "dsputil_avg_template.c"

#undef DEF
#undef PAVGB
#undef OP_AVG

#define put_no_rnd_pixels16_mmx put_pixels16_mmx
#define put_no_rnd_pixels8_mmx put_pixels8_mmx
#define put_pixels16_mmxext put_pixels16_mmx
#define put_pixels8_mmxext put_pixels8_mmx
#define put_pixels4_mmxext put_pixels4_mmx
#define put_no_rnd_pixels16_mmxext put_no_rnd_pixels16_mmx
#define put_no_rnd_pixels8_mmxext put_no_rnd_pixels8_mmx

/***********************************/
/* standard MMX */

void ff_put_pixels_clamped_mmx(const DCTELEM *block, uint8_t *pixels,
                               int line_size)
{
    const DCTELEM *p;
    uint8_t *pix;

    /* read the pixels */
    p   = block;
    pix = pixels;
    /* unrolled loop */
    __asm__ volatile (
        "movq      (%3), %%mm0          \n\t"
        "movq     8(%3), %%mm1          \n\t"
        "movq    16(%3), %%mm2          \n\t"
        "movq    24(%3), %%mm3          \n\t"
        "movq    32(%3), %%mm4          \n\t"
        "movq    40(%3), %%mm5          \n\t"
        "movq    48(%3), %%mm6          \n\t"
        "movq    56(%3), %%mm7          \n\t"
        "packuswb %%mm1, %%mm0          \n\t"
        "packuswb %%mm3, %%mm2          \n\t"
        "packuswb %%mm5, %%mm4          \n\t"
        "packuswb %%mm7, %%mm6          \n\t"
        "movq     %%mm0, (%0)           \n\t"
        "movq     %%mm2, (%0, %1)       \n\t"
        "movq     %%mm4, (%0, %1, 2)    \n\t"
        "movq     %%mm6, (%0, %2)       \n\t"
        :: "r"(pix), "r"((x86_reg)line_size), "r"((x86_reg)line_size * 3),
           "r"(p)
        : "memory");
    pix += line_size * 4;
    p   += 32;

    // if here would be an exact copy of the code above
    // compiler would generate some very strange code
    // thus using "r"
    __asm__ volatile (
        "movq       (%3), %%mm0         \n\t"
        "movq      8(%3), %%mm1         \n\t"
        "movq     16(%3), %%mm2         \n\t"
        "movq     24(%3), %%mm3         \n\t"
        "movq     32(%3), %%mm4         \n\t"
        "movq     40(%3), %%mm5         \n\t"
        "movq     48(%3), %%mm6         \n\t"
        "movq     56(%3), %%mm7         \n\t"
        "packuswb  %%mm1, %%mm0         \n\t"
        "packuswb  %%mm3, %%mm2         \n\t"
        "packuswb  %%mm5, %%mm4         \n\t"
        "packuswb  %%mm7, %%mm6         \n\t"
        "movq      %%mm0, (%0)          \n\t"
        "movq      %%mm2, (%0, %1)      \n\t"
        "movq      %%mm4, (%0, %1, 2)   \n\t"
        "movq      %%mm6, (%0, %2)      \n\t"
        :: "r"(pix), "r"((x86_reg)line_size), "r"((x86_reg)line_size * 3), "r"(p)
        : "memory");
}

#define put_signed_pixels_clamped_mmx_half(off)             \
    "movq          "#off"(%2), %%mm1        \n\t"           \
    "movq     16 + "#off"(%2), %%mm2        \n\t"           \
    "movq     32 + "#off"(%2), %%mm3        \n\t"           \
    "movq     48 + "#off"(%2), %%mm4        \n\t"           \
    "packsswb  8 + "#off"(%2), %%mm1        \n\t"           \
    "packsswb 24 + "#off"(%2), %%mm2        \n\t"           \
    "packsswb 40 + "#off"(%2), %%mm3        \n\t"           \
    "packsswb 56 + "#off"(%2), %%mm4        \n\t"           \
    "paddb              %%mm0, %%mm1        \n\t"           \
    "paddb              %%mm0, %%mm2        \n\t"           \
    "paddb              %%mm0, %%mm3        \n\t"           \
    "paddb              %%mm0, %%mm4        \n\t"           \
    "movq               %%mm1, (%0)         \n\t"           \
    "movq               %%mm2, (%0, %3)     \n\t"           \
    "movq               %%mm3, (%0, %3, 2)  \n\t"           \
    "movq               %%mm4, (%0, %1)     \n\t"

void ff_put_signed_pixels_clamped_mmx(const DCTELEM *block, uint8_t *pixels,
                                      int line_size)
{
    x86_reg line_skip = line_size;
    x86_reg line_skip3;

    __asm__ volatile (
        "movq "MANGLE(ff_pb_80)", %%mm0     \n\t"
        "lea         (%3, %3, 2), %1        \n\t"
        put_signed_pixels_clamped_mmx_half(0)
        "lea         (%0, %3, 4), %0        \n\t"
        put_signed_pixels_clamped_mmx_half(64)
        : "+&r"(pixels), "=&r"(line_skip3)
        : "r"(block), "r"(line_skip)
        : "memory");
}

void ff_add_pixels_clamped_mmx(const DCTELEM *block, uint8_t *pixels,
                               int line_size)
{
    const DCTELEM *p;
    uint8_t *pix;
    int i;

    /* read the pixels */
    p   = block;
    pix = pixels;
    MOVQ_ZERO(mm7);
    i = 4;
    do {
        __asm__ volatile (
            "movq        (%2), %%mm0    \n\t"
            "movq       8(%2), %%mm1    \n\t"
            "movq      16(%2), %%mm2    \n\t"
            "movq      24(%2), %%mm3    \n\t"
            "movq          %0, %%mm4    \n\t"
            "movq          %1, %%mm6    \n\t"
            "movq       %%mm4, %%mm5    \n\t"
            "punpcklbw  %%mm7, %%mm4    \n\t"
            "punpckhbw  %%mm7, %%mm5    \n\t"
            "paddsw     %%mm4, %%mm0    \n\t"
            "paddsw     %%mm5, %%mm1    \n\t"
            "movq       %%mm6, %%mm5    \n\t"
            "punpcklbw  %%mm7, %%mm6    \n\t"
            "punpckhbw  %%mm7, %%mm5    \n\t"
            "paddsw     %%mm6, %%mm2    \n\t"
            "paddsw     %%mm5, %%mm3    \n\t"
            "packuswb   %%mm1, %%mm0    \n\t"
            "packuswb   %%mm3, %%mm2    \n\t"
            "movq       %%mm0, %0       \n\t"
            "movq       %%mm2, %1       \n\t"
            : "+m"(*pix), "+m"(*(pix + line_size))
            : "r"(p)
            : "memory");
        pix += line_size * 2;
        p   += 16;
    } while (--i);
}

static void put_pixels8_mmx(uint8_t *block, const uint8_t *pixels,
                            int line_size, int h)
{
    __asm__ volatile (
        "lea   (%3, %3), %%"REG_a"      \n\t"
        ".p2align     3                 \n\t"
        "1:                             \n\t"
        "movq  (%1    ), %%mm0          \n\t"
        "movq  (%1, %3), %%mm1          \n\t"
        "movq     %%mm0, (%2)           \n\t"
        "movq     %%mm1, (%2, %3)       \n\t"
        "add  %%"REG_a", %1             \n\t"
        "add  %%"REG_a", %2             \n\t"
        "movq  (%1    ), %%mm0          \n\t"
        "movq  (%1, %3), %%mm1          \n\t"
        "movq     %%mm0, (%2)           \n\t"
        "movq     %%mm1, (%2, %3)       \n\t"
        "add  %%"REG_a", %1             \n\t"
        "add  %%"REG_a", %2             \n\t"
        "subl        $4, %0             \n\t"
        "jnz         1b                 \n\t"
        : "+g"(h), "+r"(pixels),  "+r"(block)
        : "r"((x86_reg)line_size)
        : "%"REG_a, "memory"
        );
}

static void put_pixels16_mmx(uint8_t *block, const uint8_t *pixels,
                             int line_size, int h)
{
    __asm__ volatile (
        "lea   (%3, %3), %%"REG_a"      \n\t"
        ".p2align     3                 \n\t"
        "1:                             \n\t"
        "movq  (%1    ), %%mm0          \n\t"
        "movq 8(%1    ), %%mm4          \n\t"
        "movq  (%1, %3), %%mm1          \n\t"
        "movq 8(%1, %3), %%mm5          \n\t"
        "movq     %%mm0,  (%2)          \n\t"
        "movq     %%mm4, 8(%2)          \n\t"
        "movq     %%mm1,  (%2, %3)      \n\t"
        "movq     %%mm5, 8(%2, %3)      \n\t"
        "add  %%"REG_a", %1             \n\t"
        "add  %%"REG_a", %2             \n\t"
        "movq  (%1    ), %%mm0          \n\t"
        "movq 8(%1    ), %%mm4          \n\t"
        "movq  (%1, %3), %%mm1          \n\t"
        "movq 8(%1, %3), %%mm5          \n\t"
        "movq     %%mm0,  (%2)          \n\t"
        "movq     %%mm4, 8(%2)          \n\t"
        "movq     %%mm1,  (%2, %3)      \n\t"
        "movq     %%mm5, 8(%2, %3)      \n\t"
        "add  %%"REG_a", %1             \n\t"
        "add  %%"REG_a", %2             \n\t"
        "subl        $4, %0             \n\t"
        "jnz         1b                 \n\t"
        : "+g"(h), "+r"(pixels),  "+r"(block)
        : "r"((x86_reg)line_size)
        : "%"REG_a, "memory"
        );
}

#define CLEAR_BLOCKS(name, n)                           \
static void name(DCTELEM *blocks)                       \
{                                                       \
    __asm__ volatile (                                  \
        "pxor %%mm7, %%mm7              \n\t"           \
        "mov     %1,        %%"REG_a"   \n\t"           \
        "1:                             \n\t"           \
        "movq %%mm7,   (%0, %%"REG_a")  \n\t"           \
        "movq %%mm7,  8(%0, %%"REG_a")  \n\t"           \
        "movq %%mm7, 16(%0, %%"REG_a")  \n\t"           \
        "movq %%mm7, 24(%0, %%"REG_a")  \n\t"           \
        "add    $32, %%"REG_a"          \n\t"           \
        "js      1b                     \n\t"           \
        :: "r"(((uint8_t *)blocks) + 128 * n),          \
           "i"(-128 * n)                                \
        : "%"REG_a                                      \
        );                                              \
}
CLEAR_BLOCKS(clear_blocks_mmx, 6)
CLEAR_BLOCKS(clear_block_mmx, 1)

static void clear_block_sse(DCTELEM *block)
{
    __asm__ volatile (
        "xorps  %%xmm0, %%xmm0          \n"
        "movaps %%xmm0,    (%0)         \n"
        "movaps %%xmm0,  16(%0)         \n"
        "movaps %%xmm0,  32(%0)         \n"
        "movaps %%xmm0,  48(%0)         \n"
        "movaps %%xmm0,  64(%0)         \n"
        "movaps %%xmm0,  80(%0)         \n"
        "movaps %%xmm0,  96(%0)         \n"
        "movaps %%xmm0, 112(%0)         \n"
        :: "r"(block)
        : "memory"
    );
}

static void clear_blocks_sse(DCTELEM *blocks)
{
    __asm__ volatile (
        "xorps  %%xmm0, %%xmm0              \n"
        "mov        %1,         %%"REG_a"   \n"
        "1:                                 \n"
        "movaps %%xmm0,    (%0, %%"REG_a")  \n"
        "movaps %%xmm0,  16(%0, %%"REG_a")  \n"
        "movaps %%xmm0,  32(%0, %%"REG_a")  \n"
        "movaps %%xmm0,  48(%0, %%"REG_a")  \n"
        "movaps %%xmm0,  64(%0, %%"REG_a")  \n"
        "movaps %%xmm0,  80(%0, %%"REG_a")  \n"
        "movaps %%xmm0,  96(%0, %%"REG_a")  \n"
        "movaps %%xmm0, 112(%0, %%"REG_a")  \n"
        "add      $128,         %%"REG_a"   \n"
        "js         1b                      \n"
        :: "r"(((uint8_t *)blocks) + 128 * 6),
           "i"(-128 * 6)
        : "%"REG_a
    );
}

static void add_bytes_mmx(uint8_t *dst, uint8_t *src, int w)
{
    x86_reg i = 0;
    __asm__ volatile (
        "jmp          2f                \n\t"
        "1:                             \n\t"
        "movq   (%1, %0), %%mm0         \n\t"
        "movq   (%2, %0), %%mm1         \n\t"
        "paddb     %%mm0, %%mm1         \n\t"
        "movq      %%mm1, (%2, %0)      \n\t"
        "movq  8(%1, %0), %%mm0         \n\t"
        "movq  8(%2, %0), %%mm1         \n\t"
        "paddb     %%mm0, %%mm1         \n\t"
        "movq      %%mm1, 8(%2, %0)     \n\t"
        "add         $16, %0            \n\t"
        "2:                             \n\t"
        "cmp          %3, %0            \n\t"
        "js           1b                \n\t"
        : "+r"(i)
        : "r"(src), "r"(dst), "r"((x86_reg)w - 15)
    );
    for ( ; i < w; i++)
        dst[i + 0] += src[i + 0];
}

#if HAVE_7REGS
static void add_hfyu_median_prediction_cmov(uint8_t *dst, const uint8_t *top,
                                            const uint8_t *diff, int w,
                                            int *left, int *left_top)
{
    x86_reg w2 = -w;
    x86_reg x;
    int l  = *left     & 0xff;
    int tl = *left_top & 0xff;
    int t;
    __asm__ volatile (
        "mov          %7, %3            \n"
        "1:                             \n"
        "movzbl (%3, %4), %2            \n"
        "mov          %2, %k3           \n"
        "sub         %b1, %b3           \n"
        "add         %b0, %b3           \n"
        "mov          %2, %1            \n"
        "cmp          %0, %2            \n"
        "cmovg        %0, %2            \n"
        "cmovg        %1, %0            \n"
        "cmp         %k3, %0            \n"
        "cmovg       %k3, %0            \n"
        "mov          %7, %3            \n"
        "cmp          %2, %0            \n"
        "cmovl        %2, %0            \n"
        "add    (%6, %4), %b0           \n"
        "mov         %b0, (%5, %4)      \n"
        "inc          %4                \n"
        "jl           1b                \n"
        : "+&q"(l), "+&q"(tl), "=&r"(t), "=&q"(x), "+&r"(w2)
        : "r"(dst + w), "r"(diff + w), "rm"(top + w)
    );
    *left     = l;
    *left_top = tl;
}
#endif

static inline void transpose4x4(uint8_t *dst, uint8_t *src, x86_reg dst_stride, x86_reg src_stride){
    __asm__ volatile( //FIXME could save 1 instruction if done as 8x4 ...
        "movd  (%1), %%mm0              \n\t"
        "add   %3, %1                   \n\t"
        "movd  (%1), %%mm1              \n\t"
        "movd  (%1,%3,1), %%mm2         \n\t"
        "movd  (%1,%3,2), %%mm3         \n\t"
        "punpcklbw %%mm1, %%mm0         \n\t"
        "punpcklbw %%mm3, %%mm2         \n\t"
        "movq %%mm0, %%mm1              \n\t"
        "punpcklwd %%mm2, %%mm0         \n\t"
        "punpckhwd %%mm2, %%mm1         \n\t"
        "movd  %%mm0, (%0)              \n\t"
        "add   %2, %0                   \n\t"
        "punpckhdq %%mm0, %%mm0         \n\t"
        "movd  %%mm0, (%0)              \n\t"
        "movd  %%mm1, (%0,%2,1)         \n\t"
        "punpckhdq %%mm1, %%mm1         \n\t"
        "movd  %%mm1, (%0,%2,2)         \n\t"

        :  "+&r" (dst),
           "+&r" (src)
        :  "r" (dst_stride),
           "r" (src_stride)
        :  "memory"
    );
}

#define H263_LOOP_FILTER                        \
    "pxor      %%mm7, %%mm7             \n\t"   \
    "movq         %0, %%mm0             \n\t"   \
    "movq         %0, %%mm1             \n\t"   \
    "movq         %3, %%mm2             \n\t"   \
    "movq         %3, %%mm3             \n\t"   \
    "punpcklbw %%mm7, %%mm0             \n\t"   \
    "punpckhbw %%mm7, %%mm1             \n\t"   \
    "punpcklbw %%mm7, %%mm2             \n\t"   \
    "punpckhbw %%mm7, %%mm3             \n\t"   \
    "psubw     %%mm2, %%mm0             \n\t"   \
    "psubw     %%mm3, %%mm1             \n\t"   \
    "movq         %1, %%mm2             \n\t"   \
    "movq         %1, %%mm3             \n\t"   \
    "movq         %2, %%mm4             \n\t"   \
    "movq         %2, %%mm5             \n\t"   \
    "punpcklbw %%mm7, %%mm2             \n\t"   \
    "punpckhbw %%mm7, %%mm3             \n\t"   \
    "punpcklbw %%mm7, %%mm4             \n\t"   \
    "punpckhbw %%mm7, %%mm5             \n\t"   \
    "psubw     %%mm2, %%mm4             \n\t"   \
    "psubw     %%mm3, %%mm5             \n\t"   \
    "psllw        $2, %%mm4             \n\t"   \
    "psllw        $2, %%mm5             \n\t"   \
    "paddw     %%mm0, %%mm4             \n\t"   \
    "paddw     %%mm1, %%mm5             \n\t"   \
    "pxor      %%mm6, %%mm6             \n\t"   \
    "pcmpgtw   %%mm4, %%mm6             \n\t"   \
    "pcmpgtw   %%mm5, %%mm7             \n\t"   \
    "pxor      %%mm6, %%mm4             \n\t"   \
    "pxor      %%mm7, %%mm5             \n\t"   \
    "psubw     %%mm6, %%mm4             \n\t"   \
    "psubw     %%mm7, %%mm5             \n\t"   \
    "psrlw        $3, %%mm4             \n\t"   \
    "psrlw        $3, %%mm5             \n\t"   \
    "packuswb  %%mm5, %%mm4             \n\t"   \
    "packsswb  %%mm7, %%mm6             \n\t"   \
    "pxor      %%mm7, %%mm7             \n\t"   \
    "movd         %4, %%mm2             \n\t"   \
    "punpcklbw %%mm2, %%mm2             \n\t"   \
    "punpcklbw %%mm2, %%mm2             \n\t"   \
    "punpcklbw %%mm2, %%mm2             \n\t"   \
    "psubusb   %%mm4, %%mm2             \n\t"   \
    "movq      %%mm2, %%mm3             \n\t"   \
    "psubusb   %%mm4, %%mm3             \n\t"   \
    "psubb     %%mm3, %%mm2             \n\t"   \
    "movq         %1, %%mm3             \n\t"   \
    "movq         %2, %%mm4             \n\t"   \
    "pxor      %%mm6, %%mm3             \n\t"   \
    "pxor      %%mm6, %%mm4             \n\t"   \
    "paddusb   %%mm2, %%mm3             \n\t"   \
    "psubusb   %%mm2, %%mm4             \n\t"   \
    "pxor      %%mm6, %%mm3             \n\t"   \
    "pxor      %%mm6, %%mm4             \n\t"   \
    "paddusb   %%mm2, %%mm2             \n\t"   \
    "packsswb  %%mm1, %%mm0             \n\t"   \
    "pcmpgtb   %%mm0, %%mm7             \n\t"   \
    "pxor      %%mm7, %%mm0             \n\t"   \
    "psubb     %%mm7, %%mm0             \n\t"   \
    "movq      %%mm0, %%mm1             \n\t"   \
    "psubusb   %%mm2, %%mm0             \n\t"   \
    "psubb     %%mm0, %%mm1             \n\t"   \
    "pand         %5, %%mm1             \n\t"   \
    "psrlw        $2, %%mm1             \n\t"   \
    "pxor      %%mm7, %%mm1             \n\t"   \
    "psubb     %%mm7, %%mm1             \n\t"   \
    "movq         %0, %%mm5             \n\t"   \
    "movq         %3, %%mm6             \n\t"   \
    "psubb     %%mm1, %%mm5             \n\t"   \
    "paddb     %%mm1, %%mm6             \n\t"

static void h263_v_loop_filter_mmx(uint8_t *src, int stride, int qscale)
{
    if (CONFIG_H263_DECODER || CONFIG_H263_ENCODER) {
        const int strength = ff_h263_loop_filter_strength[qscale];

        __asm__ volatile (
            H263_LOOP_FILTER

            "movq %%mm3, %1             \n\t"
            "movq %%mm4, %2             \n\t"
            "movq %%mm5, %0             \n\t"
            "movq %%mm6, %3             \n\t"
            : "+m"(*(uint64_t*)(src - 2 * stride)),
              "+m"(*(uint64_t*)(src - 1 * stride)),
              "+m"(*(uint64_t*)(src + 0 * stride)),
              "+m"(*(uint64_t*)(src + 1 * stride))
            : "g"(2 * strength), "m"(ff_pb_FC)
            );
    }
}

static void h263_h_loop_filter_mmx(uint8_t *src, int stride, int qscale)
{
    if (CONFIG_H263_DECODER || CONFIG_H263_ENCODER) {
        const int strength = ff_h263_loop_filter_strength[qscale];
        DECLARE_ALIGNED(8, uint64_t, temp)[4];
        uint8_t *btemp = (uint8_t*)temp;

        src -= 2;

        transpose4x4(btemp,     src,              8, stride);
        transpose4x4(btemp + 4, src + 4 * stride, 8, stride);
        __asm__ volatile (
            H263_LOOP_FILTER // 5 3 4 6

            : "+m"(temp[0]),
              "+m"(temp[1]),
              "+m"(temp[2]),
              "+m"(temp[3])
            : "g"(2 * strength), "m"(ff_pb_FC)
            );

        __asm__ volatile (
            "movq      %%mm5, %%mm1         \n\t"
            "movq      %%mm4, %%mm0         \n\t"
            "punpcklbw %%mm3, %%mm5         \n\t"
            "punpcklbw %%mm6, %%mm4         \n\t"
            "punpckhbw %%mm3, %%mm1         \n\t"
            "punpckhbw %%mm6, %%mm0         \n\t"
            "movq      %%mm5, %%mm3         \n\t"
            "movq      %%mm1, %%mm6         \n\t"
            "punpcklwd %%mm4, %%mm5         \n\t"
            "punpcklwd %%mm0, %%mm1         \n\t"
            "punpckhwd %%mm4, %%mm3         \n\t"
            "punpckhwd %%mm0, %%mm6         \n\t"
            "movd      %%mm5, (%0)          \n\t"
            "punpckhdq %%mm5, %%mm5         \n\t"
            "movd      %%mm5, (%0, %2)      \n\t"
            "movd      %%mm3, (%0, %2, 2)   \n\t"
            "punpckhdq %%mm3, %%mm3         \n\t"
            "movd      %%mm3, (%0, %3)      \n\t"
            "movd      %%mm1, (%1)          \n\t"
            "punpckhdq %%mm1, %%mm1         \n\t"
            "movd      %%mm1, (%1, %2)      \n\t"
            "movd      %%mm6, (%1, %2, 2)   \n\t"
            "punpckhdq %%mm6, %%mm6         \n\t"
            "movd      %%mm6, (%1, %3)      \n\t"
            :: "r"(src),
               "r"(src + 4 * stride),
               "r"((x86_reg)stride),
               "r"((x86_reg)(3 * stride))
            );
    }
}

/* Draw the edges of width 'w' of an image of size width, height
 * this MMX version can only handle w == 8 || w == 16. */
static void draw_edges_mmx(uint8_t *buf, int wrap, int width, int height,
                           int w, int h, int sides)
{
    uint8_t *ptr, *last_line;
    int i;

    last_line = buf + (height - 1) * wrap;
    /* left and right */
    ptr = buf;
    if (w == 8) {
        __asm__ volatile (
            "1:                             \n\t"
            "movd            (%0), %%mm0    \n\t"
            "punpcklbw      %%mm0, %%mm0    \n\t"
            "punpcklwd      %%mm0, %%mm0    \n\t"
            "punpckldq      %%mm0, %%mm0    \n\t"
            "movq           %%mm0, -8(%0)   \n\t"
            "movq      -8(%0, %2), %%mm1    \n\t"
            "punpckhbw      %%mm1, %%mm1    \n\t"
            "punpckhwd      %%mm1, %%mm1    \n\t"
            "punpckhdq      %%mm1, %%mm1    \n\t"
            "movq           %%mm1, (%0, %2) \n\t"
            "add               %1, %0       \n\t"
            "cmp               %3, %0       \n\t"
            "jb                1b           \n\t"
            : "+r"(ptr)
            : "r"((x86_reg)wrap), "r"((x86_reg)width), "r"(ptr + wrap * height)
            );
    } else if(w==16){
        __asm__ volatile (
            "1:                                 \n\t"
            "movd            (%0), %%mm0        \n\t"
            "punpcklbw      %%mm0, %%mm0        \n\t"
            "punpcklwd      %%mm0, %%mm0        \n\t"
            "punpckldq      %%mm0, %%mm0        \n\t"
            "movq           %%mm0, -8(%0)       \n\t"
            "movq           %%mm0, -16(%0)      \n\t"
            "movq      -8(%0, %2), %%mm1        \n\t"
            "punpckhbw      %%mm1, %%mm1        \n\t"
            "punpckhwd      %%mm1, %%mm1        \n\t"
            "punpckhdq      %%mm1, %%mm1        \n\t"
            "movq           %%mm1,  (%0, %2)    \n\t"
            "movq           %%mm1, 8(%0, %2)    \n\t"
            "add               %1, %0           \n\t"
            "cmp               %3, %0           \n\t"
            "jb                1b               \n\t"
            : "+r"(ptr)
            : "r"((x86_reg)wrap), "r"((x86_reg)width), "r"(ptr + wrap * height)
            );
    } else {
        av_assert1(w == 4);
        __asm__ volatile (
            "1:                             \n\t"
            "movd            (%0), %%mm0    \n\t"
            "punpcklbw      %%mm0, %%mm0    \n\t"
            "punpcklwd      %%mm0, %%mm0    \n\t"
            "movd           %%mm0, -4(%0)   \n\t"
            "movd      -4(%0, %2), %%mm1    \n\t"
            "punpcklbw      %%mm1, %%mm1    \n\t"
            "punpckhwd      %%mm1, %%mm1    \n\t"
            "punpckhdq      %%mm1, %%mm1    \n\t"
            "movd           %%mm1, (%0, %2) \n\t"
            "add               %1, %0       \n\t"
            "cmp               %3, %0       \n\t"
            "jb                1b           \n\t"
            : "+r"(ptr)
            : "r"((x86_reg)wrap), "r"((x86_reg)width), "r"(ptr + wrap * height)
            );
    }

    /* top and bottom (and hopefully also the corners) */
    if (sides & EDGE_TOP) {
        for (i = 0; i < h; i += 4) {
            ptr = buf - (i + 1) * wrap - w;
            __asm__ volatile (
                "1:                             \n\t"
                "movq (%1, %0), %%mm0           \n\t"
                "movq    %%mm0, (%0)            \n\t"
                "movq    %%mm0, (%0, %2)        \n\t"
                "movq    %%mm0, (%0, %2, 2)     \n\t"
                "movq    %%mm0, (%0, %3)        \n\t"
                "add        $8, %0              \n\t"
                "cmp        %4, %0              \n\t"
                "jb         1b                  \n\t"
                : "+r"(ptr)
                : "r"((x86_reg)buf - (x86_reg)ptr - w), "r"((x86_reg) -wrap),
                  "r"((x86_reg) -wrap * 3), "r"(ptr + width + 2 * w)
                );
        }
    }

    if (sides & EDGE_BOTTOM) {
        for (i = 0; i < h; i += 4) {
            ptr = last_line + (i + 1) * wrap - w;
            __asm__ volatile (
                "1:                             \n\t"
                "movq (%1, %0), %%mm0           \n\t"
                "movq    %%mm0, (%0)            \n\t"
                "movq    %%mm0, (%0, %2)        \n\t"
                "movq    %%mm0, (%0, %2, 2)     \n\t"
                "movq    %%mm0, (%0, %3)        \n\t"
                "add        $8, %0              \n\t"
                "cmp        %4, %0              \n\t"
                "jb         1b                  \n\t"
                : "+r"(ptr)
                : "r"((x86_reg)last_line - (x86_reg)ptr - w),
                  "r"((x86_reg)wrap), "r"((x86_reg)wrap * 3),
                  "r"(ptr + width + 2 * w)
                );
        }
    }
}

#define QPEL_V_LOW(m3, m4, m5, m6, pw_20, pw_3, rnd,                      \
                   in0, in1, in2, in7, out, OP)                           \
    "paddw               "#m4", "#m3"   \n\t" /* x1 */                    \
    "movq   "MANGLE(ff_pw_20)", %%mm4   \n\t" /* 20 */                    \
    "pmullw              "#m3", %%mm4   \n\t" /* 20x1 */                  \
    "movq               "#in7", "#m3"   \n\t" /* d */                     \
    "movq               "#in0", %%mm5   \n\t" /* D */                     \
    "paddw               "#m3", %%mm5   \n\t" /* x4 */                    \
    "psubw               %%mm5, %%mm4   \n\t" /* 20x1 - x4 */             \
    "movq               "#in1", %%mm5   \n\t" /* C */                     \
    "movq               "#in2", %%mm6   \n\t" /* B */                     \
    "paddw               "#m6", %%mm5   \n\t" /* x3 */                    \
    "paddw               "#m5", %%mm6   \n\t" /* x2 */                    \
    "paddw               %%mm6, %%mm6   \n\t" /* 2x2 */                   \
    "psubw               %%mm6, %%mm5   \n\t" /* -2x2 + x3 */             \
    "pmullw  "MANGLE(ff_pw_3)", %%mm5   \n\t" /* -6x2 + 3x3 */            \
    "paddw              "#rnd", %%mm4   \n\t" /* x2 */                    \
    "paddw               %%mm4, %%mm5   \n\t" /* 20x1 - 6x2 + 3x3 - x4 */ \
    "psraw                  $5, %%mm5   \n\t"                             \
    "packuswb            %%mm5, %%mm5   \n\t"                             \
    OP(%%mm5, out, %%mm7, d)

#define QPEL_BASE(OPNAME, ROUNDER, RND, OP_MMXEXT)                        \
static void OPNAME ## mpeg4_qpel16_h_lowpass_mmxext(uint8_t *dst,         \
                                                    uint8_t *src,         \
                                                    int dstStride,        \
                                                    int srcStride,        \
                                                    int h)                \
{                                                                         \
    uint64_t temp;                                                        \
                                                                          \
    __asm__ volatile (                                                    \
        "pxor      %%mm7, %%mm7             \n\t"                         \
        "1:                                 \n\t"                         \
        "movq       (%0), %%mm0             \n\t" /* ABCDEFGH */          \
        "movq      %%mm0, %%mm1             \n\t" /* ABCDEFGH */          \
        "movq      %%mm0, %%mm2             \n\t" /* ABCDEFGH */          \
        "punpcklbw %%mm7, %%mm0             \n\t" /* 0A0B0C0D */          \
        "punpckhbw %%mm7, %%mm1             \n\t" /* 0E0F0G0H */          \
        "pshufw    $0x90, %%mm0, %%mm5      \n\t" /* 0A0A0B0C */          \
        "pshufw    $0x41, %%mm0, %%mm6      \n\t" /* 0B0A0A0B */          \
        "movq      %%mm2, %%mm3             \n\t" /* ABCDEFGH */          \
        "movq      %%mm2, %%mm4             \n\t" /* ABCDEFGH */          \
        "psllq        $8, %%mm2             \n\t" /* 0ABCDEFG */          \
        "psllq       $16, %%mm3             \n\t" /* 00ABCDEF */          \
        "psllq       $24, %%mm4             \n\t" /* 000ABCDE */          \
        "punpckhbw %%mm7, %%mm2             \n\t" /* 0D0E0F0G */          \
        "punpckhbw %%mm7, %%mm3             \n\t" /* 0C0D0E0F */          \
        "punpckhbw %%mm7, %%mm4             \n\t" /* 0B0C0D0E */          \
        "paddw     %%mm3, %%mm5             \n\t" /* b */                 \
        "paddw     %%mm2, %%mm6             \n\t" /* c */                 \
        "paddw     %%mm5, %%mm5             \n\t" /* 2b */                \
        "psubw     %%mm5, %%mm6             \n\t" /* c - 2b */            \
        "pshufw    $0x06, %%mm0, %%mm5      \n\t" /* 0C0B0A0A */          \
        "pmullw "MANGLE(ff_pw_3)", %%mm6    \n\t" /* 3c - 6b */           \
        "paddw     %%mm4, %%mm0             \n\t" /* a */                 \
        "paddw     %%mm1, %%mm5             \n\t" /* d */                 \
        "pmullw "MANGLE(ff_pw_20)", %%mm0   \n\t" /* 20a */               \
        "psubw     %%mm5, %%mm0             \n\t" /* 20a - d */           \
        "paddw        %6, %%mm6             \n\t"                         \
        "paddw     %%mm6, %%mm0             \n\t" /* 20a - 6b + 3c - d */ \
        "psraw        $5, %%mm0             \n\t"                         \
        "movq      %%mm0, %5                \n\t"                         \
        /* mm1 = EFGH, mm2 = DEFG, mm3 = CDEF, mm4 = BCDE, mm7 = 0 */     \
                                                                          \
        "movq      5(%0), %%mm0             \n\t" /* FGHIJKLM */          \
        "movq      %%mm0, %%mm5             \n\t" /* FGHIJKLM */          \
        "movq      %%mm0, %%mm6             \n\t" /* FGHIJKLM */          \
        "psrlq        $8, %%mm0             \n\t" /* GHIJKLM0 */          \
        "psrlq       $16, %%mm5             \n\t" /* HIJKLM00 */          \
        "punpcklbw %%mm7, %%mm0             \n\t" /* 0G0H0I0J */          \
        "punpcklbw %%mm7, %%mm5             \n\t" /* 0H0I0J0K */          \
        "paddw     %%mm0, %%mm2             \n\t" /* b */                 \
        "paddw     %%mm5, %%mm3             \n\t" /* c */                 \
        "paddw     %%mm2, %%mm2             \n\t" /* 2b */                \
        "psubw     %%mm2, %%mm3             \n\t" /* c - 2b */            \
        "movq      %%mm6, %%mm2             \n\t" /* FGHIJKLM */          \
        "psrlq       $24, %%mm6             \n\t" /* IJKLM000 */          \
        "punpcklbw %%mm7, %%mm2             \n\t" /* 0F0G0H0I */          \
        "punpcklbw %%mm7, %%mm6             \n\t" /* 0I0J0K0L */          \
        "pmullw "MANGLE(ff_pw_3)", %%mm3    \n\t" /* 3c - 6b */           \
        "paddw     %%mm2, %%mm1             \n\t" /* a */                 \
        "paddw     %%mm6, %%mm4             \n\t" /* d */                 \
        "pmullw "MANGLE(ff_pw_20)", %%mm1   \n\t" /* 20a */               \
        "psubw     %%mm4, %%mm3             \n\t" /* - 6b +3c - d */      \
        "paddw        %6, %%mm1             \n\t"                         \
        "paddw     %%mm1, %%mm3             \n\t" /* 20a - 6b +3c - d */  \
        "psraw        $5, %%mm3             \n\t"                         \
        "movq         %5, %%mm1             \n\t"                         \
        "packuswb  %%mm3, %%mm1             \n\t"                         \
        OP_MMXEXT(%%mm1, (%1), %%mm4, q)                                  \
        /* mm0 = GHIJ, mm2 = FGHI, mm5 = HIJK, mm6 = IJKL, mm7 = 0 */     \
                                                                          \
        "movq      9(%0), %%mm1             \n\t" /* JKLMNOPQ */          \
        "movq      %%mm1, %%mm4             \n\t" /* JKLMNOPQ */          \
        "movq      %%mm1, %%mm3             \n\t" /* JKLMNOPQ */          \
        "psrlq        $8, %%mm1             \n\t" /* KLMNOPQ0 */          \
        "psrlq       $16, %%mm4             \n\t" /* LMNOPQ00 */          \
        "punpcklbw %%mm7, %%mm1             \n\t" /* 0K0L0M0N */          \
        "punpcklbw %%mm7, %%mm4             \n\t" /* 0L0M0N0O */          \
        "paddw     %%mm1, %%mm5             \n\t" /* b */                 \
        "paddw     %%mm4, %%mm0             \n\t" /* c */                 \
        "paddw     %%mm5, %%mm5             \n\t" /* 2b */                \
        "psubw     %%mm5, %%mm0             \n\t" /* c - 2b */            \
        "movq      %%mm3, %%mm5             \n\t" /* JKLMNOPQ */          \
        "psrlq       $24, %%mm3             \n\t" /* MNOPQ000 */          \
        "pmullw "MANGLE(ff_pw_3)", %%mm0    \n\t" /* 3c - 6b */           \
        "punpcklbw %%mm7, %%mm3             \n\t" /* 0M0N0O0P */          \
        "paddw     %%mm3, %%mm2             \n\t" /* d */                 \
        "psubw     %%mm2, %%mm0             \n\t" /* -6b + 3c - d */      \
        "movq      %%mm5, %%mm2             \n\t" /* JKLMNOPQ */          \
        "punpcklbw %%mm7, %%mm2             \n\t" /* 0J0K0L0M */          \
        "punpckhbw %%mm7, %%mm5             \n\t" /* 0N0O0P0Q */          \
        "paddw     %%mm2, %%mm6             \n\t" /* a */                 \
        "pmullw "MANGLE(ff_pw_20)", %%mm6   \n\t" /* 20a */               \
        "paddw        %6, %%mm0             \n\t"                         \
        "paddw     %%mm6, %%mm0             \n\t" /* 20a - 6b + 3c - d */ \
        "psraw        $5, %%mm0             \n\t"                         \
        /* mm1 = KLMN, mm2 = JKLM, mm3 = MNOP, */                         \
        /* mm4 = LMNO, mm5 = NOPQ mm7 = 0 */                              \
                                                                          \
        "paddw    %%mm5, %%mm3              \n\t" /* a */                 \
        "pshufw   $0xF9, %%mm5, %%mm6       \n\t" /* 0O0P0Q0Q */          \
        "paddw    %%mm4, %%mm6              \n\t" /* b */                 \
        "pshufw   $0xBE, %%mm5, %%mm4       \n\t" /* 0P0Q0Q0P */          \
        "pshufw   $0x6F, %%mm5, %%mm5       \n\t" /* 0Q0Q0P0O */          \
        "paddw    %%mm1, %%mm4              \n\t" /* c */                 \
        "paddw    %%mm2, %%mm5              \n\t" /* d */                 \
        "paddw    %%mm6, %%mm6              \n\t" /* 2b */                \
        "psubw    %%mm6, %%mm4              \n\t" /* c - 2b */            \
        "pmullw "MANGLE(ff_pw_20)", %%mm3   \n\t" /* 20a */               \
        "pmullw  "MANGLE(ff_pw_3)", %%mm4   \n\t" /* 3c - 6b */           \
        "psubw    %%mm5, %%mm3              \n\t" /* -6b + 3c - d */      \
        "paddw       %6, %%mm4              \n\t"                         \
        "paddw    %%mm3, %%mm4              \n\t" /* 20a - 6b + 3c - d */ \
        "psraw       $5, %%mm4              \n\t"                         \
        "packuswb %%mm4, %%mm0              \n\t"                         \
        OP_MMXEXT(%%mm0, 8(%1), %%mm4, q)                                 \
                                                                          \
        "add         %3, %0                 \n\t"                         \
        "add         %4, %1                 \n\t"                         \
        "decl        %2                     \n\t"                         \
        "jnz         1b                     \n\t"                         \
        : "+a"(src), "+c"(dst), "+D"(h)                                   \
        : "d"((x86_reg)srcStride), "S"((x86_reg)dstStride),               \
          /* "m"(ff_pw_20), "m"(ff_pw_3), */ "m"(temp), "m"(ROUNDER)      \
        : "memory"                                                        \
        );                                                                \
}                                                                         \
                                                                          \
static void OPNAME ## mpeg4_qpel8_h_lowpass_mmxext(uint8_t *dst,          \
                                                   uint8_t *src,          \
                                                   int dstStride,         \
                                                   int srcStride,         \
                                                   int h)                 \
{                                                                         \
    __asm__ volatile (                                                    \
        "pxor      %%mm7, %%mm7             \n\t"                         \
        "1:                                 \n\t"                         \
        "movq       (%0), %%mm0             \n\t" /* ABCDEFGH */          \
        "movq      %%mm0, %%mm1             \n\t" /* ABCDEFGH */          \
        "movq      %%mm0, %%mm2             \n\t" /* ABCDEFGH */          \
        "punpcklbw %%mm7, %%mm0             \n\t" /* 0A0B0C0D */          \
        "punpckhbw %%mm7, %%mm1             \n\t" /* 0E0F0G0H */          \
        "pshufw    $0x90, %%mm0, %%mm5      \n\t" /* 0A0A0B0C */          \
        "pshufw    $0x41, %%mm0, %%mm6      \n\t" /* 0B0A0A0B */          \
        "movq      %%mm2, %%mm3             \n\t" /* ABCDEFGH */          \
        "movq      %%mm2, %%mm4             \n\t" /* ABCDEFGH */          \
        "psllq        $8, %%mm2             \n\t" /* 0ABCDEFG */          \
        "psllq       $16, %%mm3             \n\t" /* 00ABCDEF */          \
        "psllq       $24, %%mm4             \n\t" /* 000ABCDE */          \
        "punpckhbw %%mm7, %%mm2             \n\t" /* 0D0E0F0G */          \
        "punpckhbw %%mm7, %%mm3             \n\t" /* 0C0D0E0F */          \
        "punpckhbw %%mm7, %%mm4             \n\t" /* 0B0C0D0E */          \
        "paddw     %%mm3, %%mm5             \n\t" /* b */                 \
        "paddw     %%mm2, %%mm6             \n\t" /* c */                 \
        "paddw     %%mm5, %%mm5             \n\t" /* 2b */                \
        "psubw     %%mm5, %%mm6             \n\t" /* c - 2b */            \
        "pshufw    $0x06, %%mm0, %%mm5      \n\t" /* 0C0B0A0A */          \
        "pmullw "MANGLE(ff_pw_3)", %%mm6    \n\t" /* 3c - 6b */           \
        "paddw     %%mm4, %%mm0             \n\t" /* a */                 \
        "paddw     %%mm1, %%mm5             \n\t" /* d */                 \
        "pmullw "MANGLE(ff_pw_20)", %%mm0   \n\t" /* 20a */               \
        "psubw     %%mm5, %%mm0             \n\t" /* 20a - d */           \
        "paddw        %5, %%mm6             \n\t"                         \
        "paddw     %%mm6, %%mm0             \n\t" /* 20a - 6b + 3c - d */ \
        "psraw        $5, %%mm0             \n\t"                         \
        /* mm1 = EFGH, mm2 = DEFG, mm3 = CDEF, mm4 = BCDE, mm7 = 0 */     \
                                                                          \
        "movd      5(%0), %%mm5             \n\t" /* FGHI */              \
        "punpcklbw %%mm7, %%mm5             \n\t" /* 0F0G0H0I */          \
        "pshufw    $0xF9, %%mm5, %%mm6      \n\t" /* 0G0H0I0I */          \
        "paddw     %%mm5, %%mm1             \n\t" /* a */                 \
        "paddw     %%mm6, %%mm2             \n\t" /* b */                 \
        "pshufw    $0xBE, %%mm5, %%mm6      \n\t" /* 0H0I0I0H */          \
        "pshufw    $0x6F, %%mm5, %%mm5      \n\t" /* 0I0I0H0G */          \
        "paddw     %%mm6, %%mm3             \n\t" /* c */                 \
        "paddw     %%mm5, %%mm4             \n\t" /* d */                 \
        "paddw     %%mm2, %%mm2             \n\t" /* 2b */                \
        "psubw     %%mm2, %%mm3             \n\t" /* c - 2b */            \
        "pmullw "MANGLE(ff_pw_20)", %%mm1   \n\t" /* 20a */               \
        "pmullw  "MANGLE(ff_pw_3)", %%mm3   \n\t" /* 3c - 6b */           \
        "psubw     %%mm4, %%mm3             \n\t" /* -6b + 3c - d */      \
        "paddw        %5, %%mm1             \n\t"                         \
        "paddw     %%mm1, %%mm3             \n\t" /* 20a - 6b + 3c - d */ \
        "psraw        $5, %%mm3             \n\t"                         \
        "packuswb  %%mm3, %%mm0             \n\t"                         \
        OP_MMXEXT(%%mm0, (%1), %%mm4, q)                                  \
                                                                          \
        "add          %3, %0                \n\t"                         \
        "add          %4, %1                \n\t"                         \
        "decl         %2                    \n\t"                         \
        "jnz          1b                    \n\t"                         \
        : "+a"(src), "+c"(dst), "+d"(h)                                   \
        : "S"((x86_reg)srcStride), "D"((x86_reg)dstStride),               \
          /* "m"(ff_pw_20), "m"(ff_pw_3), */ "m"(ROUNDER)                 \
        : "memory"                                                        \
        );                                                                \
}

#define QPEL_OP(OPNAME, ROUNDER, RND, OP, MMX)                          \
static void OPNAME ## mpeg4_qpel16_v_lowpass_ ## MMX(uint8_t *dst,      \
                                                     uint8_t *src,      \
                                                     int dstStride,     \
                                                     int srcStride)     \
{                                                                       \
    uint64_t temp[17 * 4];                                              \
    uint64_t *temp_ptr = temp;                                          \
    int count = 17;                                                     \
                                                                        \
    /* FIXME unroll */                                                  \
    __asm__ volatile (                                                  \
        "pxor      %%mm7, %%mm7             \n\t"                       \
        "1:                                 \n\t"                       \
        "movq       (%0), %%mm0             \n\t"                       \
        "movq       (%0), %%mm1             \n\t"                       \
        "movq      8(%0), %%mm2             \n\t"                       \
        "movq      8(%0), %%mm3             \n\t"                       \
        "punpcklbw %%mm7, %%mm0             \n\t"                       \
        "punpckhbw %%mm7, %%mm1             \n\t"                       \
        "punpcklbw %%mm7, %%mm2             \n\t"                       \
        "punpckhbw %%mm7, %%mm3             \n\t"                       \
        "movq      %%mm0, (%1)              \n\t"                       \
        "movq      %%mm1, 17 * 8(%1)        \n\t"                       \
        "movq      %%mm2, 2 * 17 * 8(%1)    \n\t"                       \
        "movq      %%mm3, 3 * 17 * 8(%1)    \n\t"                       \
        "add          $8, %1                \n\t"                       \
        "add          %3, %0                \n\t"                       \
        "decl         %2                    \n\t"                       \
        "jnz          1b                    \n\t"                       \
        : "+r"(src), "+r"(temp_ptr), "+r"(count)                        \
        : "r"((x86_reg)srcStride)                                       \
        : "memory"                                                      \
        );                                                              \
                                                                        \
    temp_ptr = temp;                                                    \
    count    = 4;                                                       \
                                                                        \
    /* FIXME reorder for speed */                                       \
    __asm__ volatile (                                                  \
        /* "pxor  %%mm7, %%mm7            \n\t" */                      \
        "1:                             \n\t"                           \
        "movq    (%0), %%mm0            \n\t"                           \
        "movq   8(%0), %%mm1            \n\t"                           \
        "movq  16(%0), %%mm2            \n\t"                           \
        "movq  24(%0), %%mm3            \n\t"                           \
        QPEL_V_LOW(%%mm0, %%mm1, %%mm2, %%mm3, %5, %6, %5, 16(%0),   8(%0),    (%0),  32(%0), (%1),     OP) \
        QPEL_V_LOW(%%mm1, %%mm2, %%mm3, %%mm0, %5, %6, %5,  8(%0),    (%0),    (%0),  40(%0), (%1, %3), OP) \
        "add       %4, %1               \n\t"                           \
        QPEL_V_LOW(%%mm2, %%mm3, %%mm0, %%mm1, %5, %6, %5,   (%0),    (%0),   8(%0),  48(%0), (%1),     OP) \
                                                                        \
        QPEL_V_LOW(%%mm3, %%mm0, %%mm1, %%mm2, %5, %6, %5,   (%0),   8(%0),  16(%0),  56(%0), (%1, %3), OP) \
        "add       %4, %1               \n\t"                           \
        QPEL_V_LOW(%%mm0, %%mm1, %%mm2, %%mm3, %5, %6, %5,  8(%0),  16(%0),  24(%0),  64(%0), (%1),     OP) \
        QPEL_V_LOW(%%mm1, %%mm2, %%mm3, %%mm0, %5, %6, %5, 16(%0),  24(%0),  32(%0),  72(%0), (%1, %3), OP) \
        "add       %4, %1               \n\t"                           \
        QPEL_V_LOW(%%mm2, %%mm3, %%mm0, %%mm1, %5, %6, %5, 24(%0),  32(%0),  40(%0),  80(%0), (%1),     OP) \
        QPEL_V_LOW(%%mm3, %%mm0, %%mm1, %%mm2, %5, %6, %5, 32(%0),  40(%0),  48(%0),  88(%0), (%1, %3), OP) \
        "add       %4, %1               \n\t"                           \
        QPEL_V_LOW(%%mm0, %%mm1, %%mm2, %%mm3, %5, %6, %5, 40(%0),  48(%0),  56(%0),  96(%0), (%1),     OP) \
        QPEL_V_LOW(%%mm1, %%mm2, %%mm3, %%mm0, %5, %6, %5, 48(%0),  56(%0),  64(%0), 104(%0), (%1, %3), OP) \
        "add       %4, %1               \n\t"                           \
        QPEL_V_LOW(%%mm2, %%mm3, %%mm0, %%mm1, %5, %6, %5, 56(%0),  64(%0),  72(%0), 112(%0), (%1),     OP) \
        QPEL_V_LOW(%%mm3, %%mm0, %%mm1, %%mm2, %5, %6, %5, 64(%0),  72(%0),  80(%0), 120(%0), (%1, %3), OP) \
        "add       %4, %1               \n\t"                           \
        QPEL_V_LOW(%%mm0, %%mm1, %%mm2, %%mm3, %5, %6, %5, 72(%0),  80(%0),  88(%0), 128(%0), (%1),     OP) \
                                                                        \
        QPEL_V_LOW(%%mm1, %%mm2, %%mm3, %%mm0, %5, %6, %5, 80(%0),  88(%0),  96(%0), 128(%0), (%1, %3), OP) \
        "add       %4, %1               \n\t"                           \
        QPEL_V_LOW(%%mm2, %%mm3, %%mm0, %%mm1, %5, %6, %5, 88(%0),  96(%0), 104(%0), 120(%0), (%1),     OP) \
        QPEL_V_LOW(%%mm3, %%mm0, %%mm1, %%mm2, %5, %6, %5, 96(%0), 104(%0), 112(%0), 112(%0), (%1, %3), OP) \
                                                                        \
        "add     $136, %0               \n\t"                           \
        "add       %6, %1               \n\t"                           \
        "decl      %2                   \n\t"                           \
        "jnz       1b                   \n\t"                           \
                                                                        \
        : "+r"(temp_ptr), "+r"(dst), "+g"(count)                        \
        : "r"((x86_reg)dstStride), "r"(2 * (x86_reg)dstStride),         \
          /* "m"(ff_pw_20), "m"(ff_pw_3), */ "m"(ROUNDER),              \
          "g"(4 - 14 * (x86_reg)dstStride)                              \
        : "memory"                                                      \
        );                                                              \
}                                                                       \
                                                                        \
static void OPNAME ## mpeg4_qpel8_v_lowpass_ ## MMX(uint8_t *dst,       \
                                                    uint8_t *src,       \
                                                    int dstStride,      \
                                                    int srcStride)      \
{                                                                       \
    uint64_t temp[9 * 2];                                               \
    uint64_t *temp_ptr = temp;                                          \
    int count = 9;                                                      \
                                                                        \
    /* FIXME unroll */                                                  \
    __asm__ volatile (                                                  \
        "pxor      %%mm7, %%mm7         \n\t"                           \
        "1:                             \n\t"                           \
        "movq       (%0), %%mm0         \n\t"                           \
        "movq       (%0), %%mm1         \n\t"                           \
        "punpcklbw %%mm7, %%mm0         \n\t"                           \
        "punpckhbw %%mm7, %%mm1         \n\t"                           \
        "movq      %%mm0, (%1)          \n\t"                           \
        "movq      %%mm1, 9*8(%1)       \n\t"                           \
        "add          $8, %1            \n\t"                           \
        "add          %3, %0            \n\t"                           \
        "decl         %2                \n\t"                           \
        "jnz          1b                \n\t"                           \
        : "+r"(src), "+r"(temp_ptr), "+r"(count)                        \
        : "r"((x86_reg)srcStride)                                       \
        : "memory"                                                      \
        );                                                              \
                                                                        \
    temp_ptr = temp;                                                    \
    count    = 2;                                                       \
                                                                        \
    /* FIXME reorder for speed */                                       \
    __asm__ volatile (                                                  \
        /* "pxor  %%mm7, %%mm7            \n\t" */                      \
        "1:                             \n\t"                           \
        "movq    (%0), %%mm0            \n\t"                           \
        "movq   8(%0), %%mm1            \n\t"                           \
        "movq  16(%0), %%mm2            \n\t"                           \
        "movq  24(%0), %%mm3            \n\t"                           \
        QPEL_V_LOW(%%mm0, %%mm1, %%mm2, %%mm3, %5, %6, %5, 16(%0),  8(%0),   (%0), 32(%0), (%1), OP)     \
        QPEL_V_LOW(%%mm1, %%mm2, %%mm3, %%mm0, %5, %6, %5,  8(%0),   (%0),   (%0), 40(%0), (%1, %3), OP) \
        "add       %4, %1               \n\t"                           \
        QPEL_V_LOW(%%mm2, %%mm3, %%mm0, %%mm1, %5, %6, %5,   (%0),   (%0),  8(%0), 48(%0), (%1), OP)     \
                                                                        \
        QPEL_V_LOW(%%mm3, %%mm0, %%mm1, %%mm2, %5, %6, %5,   (%0),  8(%0), 16(%0), 56(%0), (%1, %3), OP) \
        "add       %4, %1               \n\t"                           \
        QPEL_V_LOW(%%mm0, %%mm1, %%mm2, %%mm3, %5, %6, %5,  8(%0), 16(%0), 24(%0), 64(%0), (%1), OP)     \
                                                                        \
        QPEL_V_LOW(%%mm1, %%mm2, %%mm3, %%mm0, %5, %6, %5, 16(%0), 24(%0), 32(%0), 64(%0), (%1, %3), OP) \
        "add       %4, %1               \n\t"                           \
        QPEL_V_LOW(%%mm2, %%mm3, %%mm0, %%mm1, %5, %6, %5, 24(%0), 32(%0), 40(%0), 56(%0), (%1), OP)     \
        QPEL_V_LOW(%%mm3, %%mm0, %%mm1, %%mm2, %5, %6, %5, 32(%0), 40(%0), 48(%0), 48(%0), (%1, %3), OP) \
                                                                        \
        "add      $72, %0               \n\t"                           \
        "add       %6, %1               \n\t"                           \
        "decl      %2                   \n\t"                           \
        "jnz       1b                   \n\t"                           \
                                                                        \
        : "+r"(temp_ptr), "+r"(dst), "+g"(count)                        \
        : "r"((x86_reg)dstStride), "r"(2 * (x86_reg)dstStride),         \
          /* "m"(ff_pw_20), "m"(ff_pw_3), */ "m"(ROUNDER),              \
          "g"(4 - 6 * (x86_reg)dstStride)                               \
        : "memory"                                                      \
        );                                                              \
}                                                                       \
                                                                        \
static void OPNAME ## qpel8_mc00_ ## MMX (uint8_t *dst, uint8_t *src,   \
                                          int stride)                   \
{                                                                       \
    OPNAME ## pixels8_ ## MMX(dst, src, stride, 8);                     \
}                                                                       \
                                                                        \
static void OPNAME ## qpel8_mc10_ ## MMX(uint8_t *dst, uint8_t *src,    \
                                         int stride)                    \
{                                                                       \
    uint64_t temp[8];                                                   \
    uint8_t * const half = (uint8_t*)temp;                              \
    put ## RND ## mpeg4_qpel8_h_lowpass_ ## MMX(half, src, 8,           \
                                                stride, 8);             \
    OPNAME ## pixels8_l2_ ## MMX(dst, src, half, stride, stride, 8);    \
}                                                                       \
                                                                        \
static void OPNAME ## qpel8_mc20_ ## MMX(uint8_t *dst, uint8_t *src,    \
                                         int stride)                    \
{                                                                       \
    OPNAME ## mpeg4_qpel8_h_lowpass_ ## MMX(dst, src, stride,           \
                                            stride, 8);                 \
}                                                                       \
                                                                        \
static void OPNAME ## qpel8_mc30_ ## MMX(uint8_t *dst, uint8_t *src,    \
                                         int stride)                    \
{                                                                       \
    uint64_t temp[8];                                                   \
    uint8_t * const half = (uint8_t*)temp;                              \
    put ## RND ## mpeg4_qpel8_h_lowpass_ ## MMX(half, src, 8,           \
                                                stride, 8);             \
    OPNAME ## pixels8_l2_ ## MMX(dst, src + 1, half, stride,            \
                                 stride, 8);                            \
}                                                                       \
                                                                        \
static void OPNAME ## qpel8_mc01_ ## MMX(uint8_t *dst, uint8_t *src,    \
                                         int stride)                    \
{                                                                       \
    uint64_t temp[8];                                                   \
    uint8_t * const half = (uint8_t*)temp;                              \
    put ## RND ## mpeg4_qpel8_v_lowpass_ ## MMX(half, src, 8, stride);  \
    OPNAME ## pixels8_l2_ ## MMX(dst, src, half, stride, stride, 8);    \
}                                                                       \
                                                                        \
static void OPNAME ## qpel8_mc02_ ## MMX(uint8_t *dst, uint8_t *src,    \
                                         int stride)                    \
{                                                                       \
    OPNAME ## mpeg4_qpel8_v_lowpass_ ## MMX(dst, src, stride, stride);  \
}                                                                       \
                                                                        \
static void OPNAME ## qpel8_mc03_ ## MMX(uint8_t *dst, uint8_t *src,    \
                                         int stride)                    \
{                                                                       \
    uint64_t temp[8];                                                   \
    uint8_t * const half = (uint8_t*)temp;                              \
    put ## RND ## mpeg4_qpel8_v_lowpass_ ## MMX(half, src, 8, stride);  \
    OPNAME ## pixels8_l2_ ## MMX(dst, src + stride, half, stride,       \
                                 stride, 8);                            \
}                                                                       \
                                                                        \
static void OPNAME ## qpel8_mc11_ ## MMX(uint8_t *dst, uint8_t *src,    \
                                         int stride)                    \
{                                                                       \
    uint64_t half[8 + 9];                                               \
    uint8_t * const halfH  = ((uint8_t*)half) + 64;                     \
    uint8_t * const halfHV = ((uint8_t*)half);                          \
    put ## RND ## mpeg4_qpel8_h_lowpass_ ## MMX(halfH, src, 8,          \
                                                stride, 9);             \
    put ## RND ## pixels8_l2_ ## MMX(halfH, src, halfH, 8, stride, 9);  \
    put ## RND ## mpeg4_qpel8_v_lowpass_ ## MMX(halfHV, halfH, 8, 8);   \
    OPNAME ## pixels8_l2_ ## MMX(dst, halfH, halfHV, stride, 8, 8);     \
}                                                                       \
                                                                        \
static void OPNAME ## qpel8_mc31_ ## MMX(uint8_t *dst, uint8_t *src,    \
                                         int stride)                    \
{                                                                       \
    uint64_t half[8 + 9];                                               \
    uint8_t * const halfH  = ((uint8_t*)half) + 64;                     \
    uint8_t * const halfHV = ((uint8_t*)half);                          \
    put ## RND ## mpeg4_qpel8_h_lowpass_ ## MMX(halfH, src, 8,          \
                                                stride, 9);             \
    put ## RND ## pixels8_l2_ ## MMX(halfH, src + 1, halfH, 8,          \
                                     stride, 9);                        \
    put ## RND ## mpeg4_qpel8_v_lowpass_ ## MMX(halfHV, halfH, 8, 8);   \
    OPNAME ## pixels8_l2_ ## MMX(dst, halfH, halfHV, stride, 8, 8);     \
}                                                                       \
                                                                        \
static void OPNAME ## qpel8_mc13_ ## MMX(uint8_t *dst, uint8_t *src,    \
                                         int stride)                    \
{                                                                       \
    uint64_t half[8 + 9];                                               \
    uint8_t * const halfH  = ((uint8_t*)half) + 64;                     \
    uint8_t * const halfHV = ((uint8_t*)half);                          \
    put ## RND ## mpeg4_qpel8_h_lowpass_ ## MMX(halfH, src, 8,          \
                                                stride, 9);             \
    put ## RND ## pixels8_l2_ ## MMX(halfH, src, halfH, 8, stride, 9);  \
    put ## RND ## mpeg4_qpel8_v_lowpass_ ## MMX(halfHV, halfH, 8, 8);   \
    OPNAME ## pixels8_l2_ ## MMX(dst, halfH + 8, halfHV, stride, 8, 8); \
}                                                                       \
                                                                        \
static void OPNAME ## qpel8_mc33_ ## MMX(uint8_t *dst, uint8_t *src,    \
                                         int stride)                    \
{                                                                       \
    uint64_t half[8 + 9];                                               \
    uint8_t * const halfH  = ((uint8_t*)half) + 64;                     \
    uint8_t * const halfHV = ((uint8_t*)half);                          \
    put ## RND ## mpeg4_qpel8_h_lowpass_ ## MMX(halfH, src, 8,          \
                                                stride, 9);             \
    put ## RND ## pixels8_l2_ ## MMX(halfH, src + 1, halfH, 8,          \
                                     stride, 9);                        \
    put ## RND ## mpeg4_qpel8_v_lowpass_ ## MMX(halfHV, halfH, 8, 8);   \
    OPNAME ## pixels8_l2_ ## MMX(dst, halfH + 8, halfHV, stride, 8, 8); \
}                                                                       \
                                                                        \
static void OPNAME ## qpel8_mc21_ ## MMX(uint8_t *dst, uint8_t *src,    \
                                         int stride)                    \
{                                                                       \
    uint64_t half[8 + 9];                                               \
    uint8_t * const halfH  = ((uint8_t*)half) + 64;                     \
    uint8_t * const halfHV = ((uint8_t*)half);                          \
    put ## RND ## mpeg4_qpel8_h_lowpass_ ## MMX(halfH, src, 8,          \
                                                stride, 9);             \
    put ## RND ## mpeg4_qpel8_v_lowpass_ ## MMX(halfHV, halfH, 8, 8);   \
    OPNAME ## pixels8_l2_ ## MMX(dst, halfH, halfHV, stride, 8, 8);     \
}                                                                       \
                                                                        \
static void OPNAME ## qpel8_mc23_ ## MMX(uint8_t *dst, uint8_t *src,    \
                                         int stride)                    \
{                                                                       \
    uint64_t half[8 + 9];                                               \
    uint8_t * const halfH  = ((uint8_t*)half) + 64;                     \
    uint8_t * const halfHV = ((uint8_t*)half);                          \
    put ## RND ## mpeg4_qpel8_h_lowpass_ ## MMX(halfH, src, 8,          \
                                                stride, 9);             \
    put ## RND ## mpeg4_qpel8_v_lowpass_ ## MMX(halfHV, halfH, 8, 8);   \
    OPNAME ## pixels8_l2_ ## MMX(dst, halfH + 8, halfHV, stride, 8, 8); \
}                                                                       \
                                                                        \
static void OPNAME ## qpel8_mc12_ ## MMX(uint8_t *dst, uint8_t *src,    \
                                         int stride)                    \
{                                                                       \
    uint64_t half[8 + 9];                                               \
    uint8_t * const halfH = ((uint8_t*)half);                           \
    put ## RND ## mpeg4_qpel8_h_lowpass_ ## MMX(halfH, src, 8,          \
                                                stride, 9);             \
    put ## RND ## pixels8_l2_ ## MMX(halfH, src, halfH, 8, stride, 9);  \
    OPNAME ## mpeg4_qpel8_v_lowpass_ ## MMX(dst, halfH, stride, 8);     \
}                                                                       \
                                                                        \
static void OPNAME ## qpel8_mc32_ ## MMX(uint8_t *dst, uint8_t *src,    \
                                         int stride)                    \
{                                                                       \
    uint64_t half[8 + 9];                                               \
    uint8_t * const halfH = ((uint8_t*)half);                           \
    put ## RND ## mpeg4_qpel8_h_lowpass_ ## MMX(halfH, src, 8,          \
                                                stride, 9);             \
    put ## RND ## pixels8_l2_ ## MMX(halfH, src + 1, halfH, 8,          \
                                     stride, 9);                        \
    OPNAME ## mpeg4_qpel8_v_lowpass_ ## MMX(dst, halfH, stride, 8);     \
}                                                                       \
                                                                        \
static void OPNAME ## qpel8_mc22_ ## MMX(uint8_t *dst, uint8_t *src,    \
                                         int stride)                    \
{                                                                       \
    uint64_t half[9];                                                   \
    uint8_t * const halfH = ((uint8_t*)half);                           \
    put ## RND ## mpeg4_qpel8_h_lowpass_ ## MMX(halfH, src, 8,          \
                                                stride, 9);             \
    OPNAME ## mpeg4_qpel8_v_lowpass_ ## MMX(dst, halfH, stride, 8);     \
}                                                                       \
                                                                        \
static void OPNAME ## qpel16_mc00_ ## MMX (uint8_t *dst, uint8_t *src,  \
                                           int stride)                  \
{                                                                       \
    OPNAME ## pixels16_ ## MMX(dst, src, stride, 16);                   \
}                                                                       \
                                                                        \
static void OPNAME ## qpel16_mc10_ ## MMX(uint8_t *dst, uint8_t *src,   \
                                          int stride)                   \
{                                                                       \
    uint64_t temp[32];                                                  \
    uint8_t * const half = (uint8_t*)temp;                              \
    put ## RND ## mpeg4_qpel16_h_lowpass_ ## MMX(half, src, 16,         \
                                                 stride, 16);           \
    OPNAME ## pixels16_l2_ ## MMX(dst, src, half, stride, stride, 16);  \
}                                                                       \
                                                                        \
static void OPNAME ## qpel16_mc20_ ## MMX(uint8_t *dst, uint8_t *src,   \
                                          int stride)                   \
{                                                                       \
    OPNAME ## mpeg4_qpel16_h_lowpass_ ## MMX(dst, src,                  \
                                             stride, stride, 16);       \
}                                                                       \
                                                                        \
static void OPNAME ## qpel16_mc30_ ## MMX(uint8_t *dst, uint8_t *src,   \
                                          int stride)                   \
{                                                                       \
    uint64_t temp[32];                                                  \
    uint8_t * const half = (uint8_t*)temp;                              \
    put ## RND ## mpeg4_qpel16_h_lowpass_ ## MMX(half, src, 16,         \
                                                 stride, 16);           \
    OPNAME ## pixels16_l2_ ## MMX(dst, src + 1, half,                   \
                                  stride, stride, 16);                  \
}                                                                       \
                                                                        \
static void OPNAME ## qpel16_mc01_ ## MMX(uint8_t *dst, uint8_t *src,   \
                                          int stride)                   \
{                                                                       \
    uint64_t temp[32];                                                  \
    uint8_t * const half = (uint8_t*)temp;                              \
    put ## RND ## mpeg4_qpel16_v_lowpass_ ## MMX(half, src, 16,         \
                                                 stride);               \
    OPNAME ## pixels16_l2_ ## MMX(dst, src, half, stride, stride, 16);  \
}                                                                       \
                                                                        \
static void OPNAME ## qpel16_mc02_ ## MMX(uint8_t *dst, uint8_t *src,   \
                                          int stride)                   \
{                                                                       \
    OPNAME ## mpeg4_qpel16_v_lowpass_ ## MMX(dst, src, stride, stride); \
}                                                                       \
                                                                        \
static void OPNAME ## qpel16_mc03_ ## MMX(uint8_t *dst, uint8_t *src,   \
                                          int stride)                   \
{                                                                       \
    uint64_t temp[32];                                                  \
    uint8_t * const half = (uint8_t*)temp;                              \
    put ## RND ## mpeg4_qpel16_v_lowpass_ ## MMX(half, src, 16,         \
                                                 stride);               \
    OPNAME ## pixels16_l2_ ## MMX(dst, src+stride, half,                \
                                  stride, stride, 16);                  \
}                                                                       \
                                                                        \
static void OPNAME ## qpel16_mc11_ ## MMX(uint8_t *dst, uint8_t *src,   \
                                          int stride)                   \
{                                                                       \
    uint64_t half[16 * 2 + 17 * 2];                                     \
    uint8_t * const halfH  = ((uint8_t*)half) + 256;                    \
    uint8_t * const halfHV = ((uint8_t*)half);                          \
    put ## RND ## mpeg4_qpel16_h_lowpass_ ## MMX(halfH, src, 16,        \
                                                 stride, 17);           \
    put ## RND ## pixels16_l2_ ## MMX(halfH, src, halfH, 16,            \
                                      stride, 17);                      \
    put ## RND ## mpeg4_qpel16_v_lowpass_ ## MMX(halfHV, halfH,         \
                                                 16, 16);               \
    OPNAME ## pixels16_l2_ ## MMX(dst, halfH, halfHV, stride, 16, 16);  \
}                                                                       \
                                                                        \
static void OPNAME ## qpel16_mc31_ ## MMX(uint8_t *dst, uint8_t *src,   \
                                          int stride)                   \
{                                                                       \
    uint64_t half[16 * 2 + 17 * 2];                                     \
    uint8_t * const halfH  = ((uint8_t*)half) + 256;                    \
    uint8_t * const halfHV = ((uint8_t*)half);                          \
    put ## RND ## mpeg4_qpel16_h_lowpass_ ## MMX(halfH, src, 16,        \
                                                 stride, 17);           \
    put ## RND ## pixels16_l2_ ## MMX(halfH, src + 1, halfH, 16,        \
                                      stride, 17);                      \
    put ## RND ## mpeg4_qpel16_v_lowpass_ ## MMX(halfHV, halfH,         \
                                                 16, 16);               \
    OPNAME ## pixels16_l2_ ## MMX(dst, halfH, halfHV, stride, 16, 16);  \
}                                                                       \
                                                                        \
static void OPNAME ## qpel16_mc13_ ## MMX(uint8_t *dst, uint8_t *src,   \
                                          int stride)                   \
{                                                                       \
    uint64_t half[16 * 2 + 17 * 2];                                     \
    uint8_t * const halfH  = ((uint8_t*)half) + 256;                    \
    uint8_t * const halfHV = ((uint8_t*)half);                          \
    put ## RND ## mpeg4_qpel16_h_lowpass_ ## MMX(halfH, src, 16,        \
                                                 stride, 17);           \
    put ## RND ## pixels16_l2_ ## MMX(halfH, src, halfH, 16,            \
                                      stride, 17);                      \
    put ## RND ## mpeg4_qpel16_v_lowpass_ ## MMX(halfHV, halfH,         \
                                                 16, 16);               \
    OPNAME ## pixels16_l2_ ## MMX(dst, halfH + 16, halfHV, stride,      \
                                  16, 16);                              \
}                                                                       \
                                                                        \
static void OPNAME ## qpel16_mc33_ ## MMX(uint8_t *dst, uint8_t *src,   \
                                          int stride)                   \
{                                                                       \
    uint64_t half[16 * 2 + 17 * 2];                                     \
    uint8_t * const halfH  = ((uint8_t*)half) + 256;                    \
    uint8_t * const halfHV = ((uint8_t*)half);                          \
    put ## RND ## mpeg4_qpel16_h_lowpass_ ## MMX(halfH, src, 16,        \
                                                 stride, 17);           \
    put ## RND ## pixels16_l2_ ## MMX(halfH, src + 1, halfH, 16,        \
                                      stride, 17);                      \
    put ## RND ## mpeg4_qpel16_v_lowpass_ ## MMX(halfHV, halfH,         \
                                                 16, 16);               \
    OPNAME ## pixels16_l2_ ## MMX(dst, halfH + 16, halfHV, stride,      \
                                  16, 16);                              \
}                                                                       \
                                                                        \
static void OPNAME ## qpel16_mc21_ ## MMX(uint8_t *dst, uint8_t *src,   \
                                          int stride)                   \
{                                                                       \
    uint64_t half[16 * 2 + 17 * 2];                                     \
    uint8_t * const halfH  = ((uint8_t*)half) + 256;                    \
    uint8_t * const halfHV = ((uint8_t*)half);                          \
    put ## RND ## mpeg4_qpel16_h_lowpass_ ## MMX(halfH, src, 16,        \
                                                 stride, 17);           \
    put ## RND ## mpeg4_qpel16_v_lowpass_ ## MMX(halfHV, halfH,         \
                                                 16, 16);               \
    OPNAME ## pixels16_l2_ ## MMX(dst, halfH, halfHV, stride, 16, 16);  \
}                                                                       \
                                                                        \
static void OPNAME ## qpel16_mc23_ ## MMX(uint8_t *dst, uint8_t *src,   \
                                          int stride)                   \
{                                                                       \
    uint64_t half[16 * 2 + 17 * 2];                                     \
    uint8_t * const halfH  = ((uint8_t*)half) + 256;                    \
    uint8_t * const halfHV = ((uint8_t*)half);                          \
    put ## RND ## mpeg4_qpel16_h_lowpass_ ## MMX(halfH, src, 16,        \
                                                 stride, 17);           \
    put ## RND ## mpeg4_qpel16_v_lowpass_ ## MMX(halfHV, halfH,         \
                                                 16, 16);               \
    OPNAME ## pixels16_l2_ ## MMX(dst, halfH + 16, halfHV, stride,      \
                                  16, 16);                              \
}                                                                       \
                                                                        \
static void OPNAME ## qpel16_mc12_ ## MMX(uint8_t *dst, uint8_t *src,   \
                                          int stride)                   \
{                                                                       \
    uint64_t half[17 * 2];                                              \
    uint8_t * const halfH = ((uint8_t*)half);                           \
    put ## RND ## mpeg4_qpel16_h_lowpass_ ## MMX(halfH, src, 16,        \
                                                 stride, 17);           \
    put ## RND ## pixels16_l2_ ## MMX(halfH, src, halfH, 16,            \
                                      stride, 17);                      \
    OPNAME ## mpeg4_qpel16_v_lowpass_ ## MMX(dst, halfH, stride, 16);   \
}                                                                       \
                                                                        \
static void OPNAME ## qpel16_mc32_ ## MMX(uint8_t *dst, uint8_t *src,   \
                                          int stride)                   \
{                                                                       \
    uint64_t half[17 * 2];                                              \
    uint8_t * const halfH = ((uint8_t*)half);                           \
    put ## RND ## mpeg4_qpel16_h_lowpass_ ## MMX(halfH, src, 16,        \
                                                 stride, 17);           \
    put ## RND ## pixels16_l2_ ## MMX(halfH, src + 1, halfH, 16,        \
                                      stride, 17);                      \
    OPNAME ## mpeg4_qpel16_v_lowpass_ ## MMX(dst, halfH, stride, 16);   \
}                                                                       \
                                                                        \
static void OPNAME ## qpel16_mc22_ ## MMX(uint8_t *dst, uint8_t *src,   \
                                          int stride)                   \
{                                                                       \
    uint64_t half[17 * 2];                                              \
    uint8_t * const halfH = ((uint8_t*)half);                           \
    put ## RND ## mpeg4_qpel16_h_lowpass_ ## MMX(halfH, src, 16,        \
                                                 stride, 17);           \
    OPNAME ## mpeg4_qpel16_v_lowpass_ ## MMX(dst, halfH, stride, 16);   \
}

#define PUT_OP(a, b, temp, size)                \
    "mov"#size"        "#a", "#b"       \n\t"

#define AVG_MMXEXT_OP(a, b, temp, size)         \
    "mov"#size"        "#b", "#temp"    \n\t"   \
    "pavgb          "#temp", "#a"       \n\t"   \
    "mov"#size"        "#a", "#b"       \n\t"

QPEL_BASE(put_,        ff_pw_16, _,        PUT_OP)
QPEL_BASE(avg_,        ff_pw_16, _,        AVG_MMXEXT_OP)
QPEL_BASE(put_no_rnd_, ff_pw_15, _no_rnd_, PUT_OP)
QPEL_OP(put_,          ff_pw_16, _,        PUT_OP,        mmxext)
QPEL_OP(avg_,          ff_pw_16, _,        AVG_MMXEXT_OP, mmxext)
QPEL_OP(put_no_rnd_,   ff_pw_15, _no_rnd_, PUT_OP,        mmxext)

/***********************************/
/* bilinear qpel: not compliant to any spec, only for -lavdopts fast */

#define QPEL_2TAP_XY(OPNAME, SIZE, MMX, XY, HPEL)                              \
static void OPNAME ## 2tap_qpel ## SIZE ## _mc ## XY ## _ ## MMX(uint8_t *dst, \
                                                                 uint8_t *src, \
                                                                 int stride)   \
{                                                                              \
    OPNAME ## pixels ## SIZE ## HPEL(dst, src, stride, SIZE);                  \
}

#define QPEL_2TAP_L3(OPNAME, SIZE, MMX, XY, S0, S1, S2)                        \
static void OPNAME ## 2tap_qpel ## SIZE ## _mc ## XY ## _ ## MMX(uint8_t *dst, \
                                                                 uint8_t *src, \
                                                                 int stride)   \
{                                                                              \
    OPNAME ## 2tap_qpel ## SIZE ## _l3_ ## MMX(dst, src + S0, stride, SIZE,    \
                                               S1, S2);                        \
}

#define QPEL_2TAP(OPNAME, SIZE, MMX)                                        \
QPEL_2TAP_XY(OPNAME, SIZE, MMX, 20, _x2_ ## MMX)                            \
QPEL_2TAP_XY(OPNAME, SIZE, MMX, 02, _y2_ ## MMX)                            \
QPEL_2TAP_XY(OPNAME, SIZE, MMX, 22, _xy2_mmx)                               \
static const qpel_mc_func OPNAME ## 2tap_qpel ## SIZE ## _mc00_ ## MMX =    \
    OPNAME ## qpel ## SIZE ## _mc00_ ## MMX;                                \
static const qpel_mc_func OPNAME ## 2tap_qpel ## SIZE ## _mc21_ ## MMX =    \
    OPNAME ## 2tap_qpel ## SIZE ## _mc20_ ## MMX;                           \
static const qpel_mc_func OPNAME ## 2tap_qpel ## SIZE ## _mc12_ ## MMX =    \
    OPNAME ## 2tap_qpel ## SIZE ## _mc02_ ## MMX;                           \
static void OPNAME ## 2tap_qpel ## SIZE ## _mc32_ ## MMX(uint8_t *dst,      \
                                                         uint8_t *src,      \
                                                         int stride)        \
{                                                                           \
    OPNAME ## pixels ## SIZE ## _y2_ ## MMX(dst, src + 1, stride, SIZE);    \
}                                                                           \
static void OPNAME ## 2tap_qpel ## SIZE ## _mc23_ ## MMX(uint8_t *dst,      \
                                                         uint8_t *src,      \
                                                         int stride)        \
{                                                                           \
    OPNAME ## pixels ## SIZE ## _x2_ ## MMX(dst, src + stride,              \
                                            stride, SIZE);                  \
}                                                                           \
QPEL_2TAP_L3(OPNAME, SIZE, MMX, 10, 0,           1,       0)                \
QPEL_2TAP_L3(OPNAME, SIZE, MMX, 30, 1,          -1,       0)                \
QPEL_2TAP_L3(OPNAME, SIZE, MMX, 01, 0,           stride,  0)                \
QPEL_2TAP_L3(OPNAME, SIZE, MMX, 03, stride,     -stride,  0)                \
QPEL_2TAP_L3(OPNAME, SIZE, MMX, 11, 0,           stride,  1)                \
QPEL_2TAP_L3(OPNAME, SIZE, MMX, 31, 1,           stride, -1)                \
QPEL_2TAP_L3(OPNAME, SIZE, MMX, 13, stride,     -stride,  1)                \
QPEL_2TAP_L3(OPNAME, SIZE, MMX, 33, stride + 1, -stride, -1)                \

QPEL_2TAP(put_, 16, mmxext)
QPEL_2TAP(avg_, 16, mmxext)
QPEL_2TAP(put_,  8, mmxext)
QPEL_2TAP(avg_,  8, mmxext)

void ff_put_rv40_qpel8_mc33_mmx(uint8_t *dst, uint8_t *src, int stride)
{
  put_pixels8_xy2_mmx(dst, src, stride, 8);
}
void ff_put_rv40_qpel16_mc33_mmx(uint8_t *dst, uint8_t *src, int stride)
{
  put_pixels16_xy2_mmx(dst, src, stride, 16);
}
void ff_avg_rv40_qpel8_mc33_mmx(uint8_t *dst, uint8_t *src, int stride)
{
  avg_pixels8_xy2_mmx(dst, src, stride, 8);
}
void ff_avg_rv40_qpel16_mc33_mmx(uint8_t *dst, uint8_t *src, int stride)
{
  avg_pixels16_xy2_mmx(dst, src, stride, 16);
}

#endif /* HAVE_INLINE_ASM */

#if HAVE_YASM
typedef void emu_edge_core_func(uint8_t *buf, const uint8_t *src,
                                x86_reg linesize, x86_reg start_y,
                                x86_reg end_y, x86_reg block_h,
                                x86_reg start_x, x86_reg end_x,
                                x86_reg block_w);
extern emu_edge_core_func ff_emu_edge_core_mmx;
extern emu_edge_core_func ff_emu_edge_core_sse;

static av_always_inline void emulated_edge_mc(uint8_t *buf, const uint8_t *src,
                                              int linesize,
                                              int block_w, int block_h,
                                              int src_x, int src_y,
                                              int w, int h,
                                              emu_edge_core_func *core_fn)
{
    int start_y, start_x, end_y, end_x, src_y_add = 0;

    if (src_y >= h) {
        src -= src_y*linesize;
        src_y_add = h - 1;
        src_y     = h - 1;
    } else if (src_y <= -block_h) {
        src -= src_y*linesize;
        src_y_add = 1 - block_h;
        src_y     = 1 - block_h;
    }
    if (src_x >= w) {
        src   += w - 1 - src_x;
        src_x  = w - 1;
    } else if (src_x <= -block_w) {
        src   += 1 - block_w - src_x;
        src_x  = 1 - block_w;
    }

    start_y = FFMAX(0, -src_y);
    start_x = FFMAX(0, -src_x);
    end_y   = FFMIN(block_h, h-src_y);
    end_x   = FFMIN(block_w, w-src_x);
    av_assert2(start_x < end_x && block_w > 0);
    av_assert2(start_y < end_y && block_h > 0);

    // fill in the to-be-copied part plus all above/below
    src += (src_y_add + start_y) * linesize + start_x;
    buf += start_x;
    core_fn(buf, src, linesize, start_y, end_y,
            block_h, start_x, end_x, block_w);
}

#if ARCH_X86_32
static av_noinline void emulated_edge_mc_mmx(uint8_t *buf, const uint8_t *src,
                                             int linesize,
                                             int block_w, int block_h,
                                             int src_x, int src_y, int w, int h)
{
    emulated_edge_mc(buf, src, linesize, block_w, block_h, src_x, src_y,
                     w, h, &ff_emu_edge_core_mmx);
}
#endif

static av_noinline void emulated_edge_mc_sse(uint8_t *buf, const uint8_t *src,
                                             int linesize,
                                             int block_w, int block_h,
                                             int src_x, int src_y, int w, int h)
{
    emulated_edge_mc(buf, src, linesize, block_w, block_h, src_x, src_y,
                     w, h, &ff_emu_edge_core_sse);
}
#endif /* HAVE_YASM */

#if HAVE_INLINE_ASM

typedef void emulated_edge_mc_func(uint8_t *dst, const uint8_t *src,
                                   int linesize, int block_w, int block_h,
                                   int src_x, int src_y, int w, int h);

static av_always_inline void gmc(uint8_t *dst, uint8_t *src,
                                 int stride, int h, int ox, int oy,
                                 int dxx, int dxy, int dyx, int dyy,
                                 int shift, int r, int width, int height,
                                 emulated_edge_mc_func *emu_edge_fn)
{
    const int w    = 8;
    const int ix   = ox  >> (16 + shift);
    const int iy   = oy  >> (16 + shift);
    const int oxs  = ox  >> 4;
    const int oys  = oy  >> 4;
    const int dxxs = dxx >> 4;
    const int dxys = dxy >> 4;
    const int dyxs = dyx >> 4;
    const int dyys = dyy >> 4;
    const uint16_t r4[4]   = { r, r, r, r };
    const uint16_t dxy4[4] = { dxys, dxys, dxys, dxys };
    const uint16_t dyy4[4] = { dyys, dyys, dyys, dyys };
    const uint64_t shift2 = 2 * shift;
#define MAX_STRIDE 4096U
#define MAX_H 8U
    uint8_t edge_buf[(MAX_H + 1) * MAX_STRIDE];
    int x, y;

    const int dxw = (dxx - (1 << (16 + shift))) * (w - 1);
    const int dyh = (dyy - (1 << (16 + shift))) * (h - 1);
    const int dxh = dxy * (h - 1);
    const int dyw = dyx * (w - 1);
    int need_emu =  (unsigned)ix >= width  - w ||
                    (unsigned)iy >= height - h;

    if ( // non-constant fullpel offset (3% of blocks)
        ((ox ^ (ox + dxw)) | (ox ^ (ox + dxh)) | (ox ^ (ox + dxw + dxh)) |
         (oy ^ (oy + dyw)) | (oy ^ (oy + dyh)) | (oy ^ (oy + dyw + dyh))) >> (16 + shift)
        // uses more than 16 bits of subpel mv (only at huge resolution)
        || (dxx | dxy | dyx | dyy) & 15
        || (need_emu && (h > MAX_H || stride > MAX_STRIDE))) {
        // FIXME could still use mmx for some of the rows
        ff_gmc_c(dst, src, stride, h, ox, oy, dxx, dxy, dyx, dyy,
                 shift, r, width, height);
        return;
    }

    src += ix + iy * stride;
    if (need_emu) {
        emu_edge_fn(edge_buf, src, stride, w + 1, h + 1, ix, iy, width, height);
        src = edge_buf;
    }

    __asm__ volatile (
        "movd         %0, %%mm6         \n\t"
        "pxor      %%mm7, %%mm7         \n\t"
        "punpcklwd %%mm6, %%mm6         \n\t"
        "punpcklwd %%mm6, %%mm6         \n\t"
        :: "r"(1<<shift)
    );

    for (x = 0; x < w; x += 4) {
        uint16_t dx4[4] = { oxs - dxys + dxxs * (x + 0),
                            oxs - dxys + dxxs * (x + 1),
                            oxs - dxys + dxxs * (x + 2),
                            oxs - dxys + dxxs * (x + 3) };
        uint16_t dy4[4] = { oys - dyys + dyxs * (x + 0),
                            oys - dyys + dyxs * (x + 1),
                            oys - dyys + dyxs * (x + 2),
                            oys - dyys + dyxs * (x + 3) };

        for (y = 0; y < h; y++) {
            __asm__ volatile (
                "movq      %0, %%mm4    \n\t"
                "movq      %1, %%mm5    \n\t"
                "paddw     %2, %%mm4    \n\t"
                "paddw     %3, %%mm5    \n\t"
                "movq   %%mm4, %0       \n\t"
                "movq   %%mm5, %1       \n\t"
                "psrlw    $12, %%mm4    \n\t"
                "psrlw    $12, %%mm5    \n\t"
                : "+m"(*dx4), "+m"(*dy4)
                : "m"(*dxy4), "m"(*dyy4)
            );

            __asm__ volatile (
                "movq      %%mm6, %%mm2 \n\t"
                "movq      %%mm6, %%mm1 \n\t"
                "psubw     %%mm4, %%mm2 \n\t"
                "psubw     %%mm5, %%mm1 \n\t"
                "movq      %%mm2, %%mm0 \n\t"
                "movq      %%mm4, %%mm3 \n\t"
                "pmullw    %%mm1, %%mm0 \n\t" // (s - dx) * (s - dy)
                "pmullw    %%mm5, %%mm3 \n\t" // dx * dy
                "pmullw    %%mm5, %%mm2 \n\t" // (s - dx) * dy
                "pmullw    %%mm4, %%mm1 \n\t" // dx * (s - dy)

                "movd         %4, %%mm5 \n\t"
                "movd         %3, %%mm4 \n\t"
                "punpcklbw %%mm7, %%mm5 \n\t"
                "punpcklbw %%mm7, %%mm4 \n\t"
                "pmullw    %%mm5, %%mm3 \n\t" // src[1, 1] * dx * dy
                "pmullw    %%mm4, %%mm2 \n\t" // src[0, 1] * (s - dx) * dy

                "movd         %2, %%mm5 \n\t"
                "movd         %1, %%mm4 \n\t"
                "punpcklbw %%mm7, %%mm5 \n\t"
                "punpcklbw %%mm7, %%mm4 \n\t"
                "pmullw    %%mm5, %%mm1 \n\t" // src[1, 0] * dx * (s - dy)
                "pmullw    %%mm4, %%mm0 \n\t" // src[0, 0] * (s - dx) * (s - dy)
                "paddw        %5, %%mm1 \n\t"
                "paddw     %%mm3, %%mm2 \n\t"
                "paddw     %%mm1, %%mm0 \n\t"
                "paddw     %%mm2, %%mm0 \n\t"

                "psrlw        %6, %%mm0 \n\t"
                "packuswb  %%mm0, %%mm0 \n\t"
                "movd      %%mm0, %0    \n\t"

                : "=m"(dst[x + y * stride])
                : "m"(src[0]), "m"(src[1]),
                  "m"(src[stride]), "m"(src[stride + 1]),
                  "m"(*r4), "m"(shift2)
            );
            src += stride;
        }
        src += 4 - h * stride;
    }
}

#if HAVE_YASM
#if ARCH_X86_32
static void gmc_mmx(uint8_t *dst, uint8_t *src,
                    int stride, int h, int ox, int oy,
                    int dxx, int dxy, int dyx, int dyy,
                    int shift, int r, int width, int height)
{
    gmc(dst, src, stride, h, ox, oy, dxx, dxy, dyx, dyy, shift, r,
        width, height, &emulated_edge_mc_mmx);
}
#endif
static void gmc_sse(uint8_t *dst, uint8_t *src,
                    int stride, int h, int ox, int oy,
                    int dxx, int dxy, int dyx, int dyy,
                    int shift, int r, int width, int height)
{
    gmc(dst, src, stride, h, ox, oy, dxx, dxy, dyx, dyy, shift, r,
        width, height, &emulated_edge_mc_sse);
}
#else
static void gmc_mmx(uint8_t *dst, uint8_t *src,
                    int stride, int h, int ox, int oy,
                    int dxx, int dxy, int dyx, int dyy,
                    int shift, int r, int width, int height)
{
    gmc(dst, src, stride, h, ox, oy, dxx, dxy, dyx, dyy, shift, r,
        width, height, &ff_emulated_edge_mc_8);
}
#endif

#define PREFETCH(name, op)                      \
static void name(void *mem, int stride, int h)  \
{                                               \
    const uint8_t *p = mem;                     \
    do {                                        \
        __asm__ volatile (#op" %0" :: "m"(*p)); \
        p += stride;                            \
    } while (--h);                              \
}

PREFETCH(prefetch_mmxext, prefetcht0)
PREFETCH(prefetch_3dnow, prefetch)
#undef PREFETCH

#endif /* HAVE_INLINE_ASM */

#include "h264_qpel.c"

void ff_put_h264_chroma_mc8_rnd_mmx  (uint8_t *dst, uint8_t *src,
                                      int stride, int h, int x, int y);
void ff_avg_h264_chroma_mc8_rnd_mmxext(uint8_t *dst, uint8_t *src,
                                       int stride, int h, int x, int y);
void ff_avg_h264_chroma_mc8_rnd_3dnow(uint8_t *dst, uint8_t *src,
                                      int stride, int h, int x, int y);

void ff_put_h264_chroma_mc4_mmx      (uint8_t *dst, uint8_t *src,
                                      int stride, int h, int x, int y);
void ff_avg_h264_chroma_mc4_mmxext   (uint8_t *dst, uint8_t *src,
                                      int stride, int h, int x, int y);
void ff_avg_h264_chroma_mc4_3dnow    (uint8_t *dst, uint8_t *src,
                                      int stride, int h, int x, int y);

void ff_put_h264_chroma_mc2_mmxext   (uint8_t *dst, uint8_t *src,
                                      int stride, int h, int x, int y);
void ff_avg_h264_chroma_mc2_mmxext   (uint8_t *dst, uint8_t *src,
                                      int stride, int h, int x, int y);

void ff_put_h264_chroma_mc8_rnd_ssse3(uint8_t *dst, uint8_t *src,
                                      int stride, int h, int x, int y);
void ff_put_h264_chroma_mc4_ssse3    (uint8_t *dst, uint8_t *src,
                                      int stride, int h, int x, int y);

void ff_avg_h264_chroma_mc8_rnd_ssse3(uint8_t *dst, uint8_t *src,
                                      int stride, int h, int x, int y);
void ff_avg_h264_chroma_mc4_ssse3    (uint8_t *dst, uint8_t *src,
                                      int stride, int h, int x, int y);

#define CHROMA_MC(OP, NUM, DEPTH, OPT)                                  \
void ff_ ## OP ## _h264_chroma_mc ## NUM ## _ ## DEPTH ## _ ## OPT      \
                                      (uint8_t *dst, uint8_t *src,      \
                                       int stride, int h, int x, int y);

CHROMA_MC(put, 2, 10, mmxext)
CHROMA_MC(avg, 2, 10, mmxext)
CHROMA_MC(put, 4, 10, mmxext)
CHROMA_MC(avg, 4, 10, mmxext)
CHROMA_MC(put, 8, 10, sse2)
CHROMA_MC(avg, 8, 10, sse2)
CHROMA_MC(put, 8, 10, avx)
CHROMA_MC(avg, 8, 10, avx)

#if HAVE_INLINE_ASM

/* CAVS-specific */
void ff_put_cavs_qpel8_mc00_mmxext(uint8_t *dst, uint8_t *src, int stride)
{
    put_pixels8_mmx(dst, src, stride, 8);
}

void ff_avg_cavs_qpel8_mc00_mmxext(uint8_t *dst, uint8_t *src, int stride)
{
    avg_pixels8_mmx(dst, src, stride, 8);
}

void ff_put_cavs_qpel16_mc00_mmxext(uint8_t *dst, uint8_t *src, int stride)
{
    put_pixels16_mmx(dst, src, stride, 16);
}

void ff_avg_cavs_qpel16_mc00_mmxext(uint8_t *dst, uint8_t *src, int stride)
{
    avg_pixels16_mmx(dst, src, stride, 16);
}

/* VC-1-specific */
void ff_put_vc1_mspel_mc00_mmx(uint8_t *dst, const uint8_t *src,
                               int stride, int rnd)
{
    put_pixels8_mmx(dst, src, stride, 8);
}

void ff_avg_vc1_mspel_mc00_mmxext(uint8_t *dst, const uint8_t *src,
                                  int stride, int rnd)
{
    avg_pixels8_mmxext(dst, src, stride, 8);
}

/* only used in VP3/5/6 */
static void put_vp_no_rnd_pixels8_l2_mmx(uint8_t *dst, const uint8_t *a, const uint8_t *b, int stride, int h)
{
//    START_TIMER
    MOVQ_BFE(mm6);
    __asm__ volatile(
        "1:                             \n\t"
        "movq   (%1), %%mm0             \n\t"
        "movq   (%2), %%mm1             \n\t"
        "movq   (%1,%4), %%mm2          \n\t"
        "movq   (%2,%4), %%mm3          \n\t"
        PAVGBP_MMX_NO_RND(%%mm0, %%mm1, %%mm4,   %%mm2, %%mm3, %%mm5)
        "movq   %%mm4, (%3)             \n\t"
        "movq   %%mm5, (%3,%4)          \n\t"

        "movq   (%1,%4,2), %%mm0        \n\t"
        "movq   (%2,%4,2), %%mm1        \n\t"
        "movq   (%1,%5), %%mm2          \n\t"
        "movq   (%2,%5), %%mm3          \n\t"
        "lea    (%1,%4,4), %1           \n\t"
        "lea    (%2,%4,4), %2           \n\t"
        PAVGBP_MMX_NO_RND(%%mm0, %%mm1, %%mm4,   %%mm2, %%mm3, %%mm5)
        "movq   %%mm4, (%3,%4,2)        \n\t"
        "movq   %%mm5, (%3,%5)          \n\t"
        "lea    (%3,%4,4), %3           \n\t"
        "subl   $4, %0                  \n\t"
        "jnz    1b                      \n\t"
        :"+r"(h), "+r"(a), "+r"(b), "+r"(dst)
        :"r"((x86_reg)stride), "r"((x86_reg)3L*stride)
        :"memory");
//    STOP_TIMER("put_vp_no_rnd_pixels8_l2_mmx")
}
static void put_vp_no_rnd_pixels16_l2_mmx(uint8_t *dst, const uint8_t *a, const uint8_t *b, int stride, int h)
{
    put_vp_no_rnd_pixels8_l2_mmx(dst, a, b, stride, h);
    put_vp_no_rnd_pixels8_l2_mmx(dst+8, a+8, b+8, stride, h);
}

#if CONFIG_DIRAC_DECODER
#define DIRAC_PIXOP(OPNAME, EXT)\
void ff_ ## OPNAME ## _dirac_pixels8_ ## EXT(uint8_t *dst, const uint8_t *src[5], int stride, int h)\
{\
    OPNAME ## _pixels8_ ## EXT(dst, src[0], stride, h);\
}\
void ff_ ## OPNAME ## _dirac_pixels16_ ## EXT(uint8_t *dst, const uint8_t *src[5], int stride, int h)\
{\
    OPNAME ## _pixels16_ ## EXT(dst, src[0], stride, h);\
}\
void ff_ ## OPNAME ## _dirac_pixels32_ ## EXT(uint8_t *dst, const uint8_t *src[5], int stride, int h)\
{\
    OPNAME ## _pixels16_ ## EXT(dst   , src[0]   , stride, h);\
    OPNAME ## _pixels16_ ## EXT(dst+16, src[0]+16, stride, h);\
}

DIRAC_PIXOP(put, mmx)
DIRAC_PIXOP(avg, mmx)
DIRAC_PIXOP(avg, mmxext)

void ff_put_dirac_pixels16_sse2(uint8_t *dst, const uint8_t *src[5], int stride, int h)
{
    put_pixels16_sse2(dst, src[0], stride, h);
}
void ff_avg_dirac_pixels16_sse2(uint8_t *dst, const uint8_t *src[5], int stride, int h)
{
    avg_pixels16_sse2(dst, src[0], stride, h);
}
void ff_put_dirac_pixels32_sse2(uint8_t *dst, const uint8_t *src[5], int stride, int h)
{
    put_pixels16_sse2(dst   , src[0]   , stride, h);
    put_pixels16_sse2(dst+16, src[0]+16, stride, h);
}
void ff_avg_dirac_pixels32_sse2(uint8_t *dst, const uint8_t *src[5], int stride, int h)
{
    avg_pixels16_sse2(dst   , src[0]   , stride, h);
    avg_pixels16_sse2(dst+16, src[0]+16, stride, h);
}
#endif

/* XXX: Those functions should be suppressed ASAP when all IDCTs are
 * converted. */
#if CONFIG_GPL
static void ff_libmpeg2mmx_idct_put(uint8_t *dest, int line_size,
                                    DCTELEM *block)
{
    ff_mmx_idct(block);
    ff_put_pixels_clamped_mmx(block, dest, line_size);
}

static void ff_libmpeg2mmx_idct_add(uint8_t *dest, int line_size,
                                    DCTELEM *block)
{
    ff_mmx_idct(block);
    ff_add_pixels_clamped_mmx(block, dest, line_size);
}

static void ff_libmpeg2mmx2_idct_put(uint8_t *dest, int line_size,
                                     DCTELEM *block)
{
    ff_mmxext_idct(block);
    ff_put_pixels_clamped_mmx(block, dest, line_size);
}

static void ff_libmpeg2mmx2_idct_add(uint8_t *dest, int line_size,
                                     DCTELEM *block)
{
    ff_mmxext_idct(block);
    ff_add_pixels_clamped_mmx(block, dest, line_size);
}
#endif

static void vorbis_inverse_coupling_3dnow(float *mag, float *ang, int blocksize)
{
    int i;
    __asm__ volatile ("pxor %%mm7, %%mm7":);
    for (i = 0; i < blocksize; i += 2) {
        __asm__ volatile (
            "movq       %0, %%mm0   \n\t"
            "movq       %1, %%mm1   \n\t"
            "movq    %%mm0, %%mm2   \n\t"
            "movq    %%mm1, %%mm3   \n\t"
            "pfcmpge %%mm7, %%mm2   \n\t" // m <= 0.0
            "pfcmpge %%mm7, %%mm3   \n\t" // a <= 0.0
            "pslld     $31, %%mm2   \n\t" // keep only the sign bit
            "pxor    %%mm2, %%mm1   \n\t"
            "movq    %%mm3, %%mm4   \n\t"
            "pand    %%mm1, %%mm3   \n\t"
            "pandn   %%mm1, %%mm4   \n\t"
            "pfadd   %%mm0, %%mm3   \n\t" // a = m + ((a < 0) & (a ^ sign(m)))
            "pfsub   %%mm4, %%mm0   \n\t" // m = m + ((a > 0) & (a ^ sign(m)))
            "movq    %%mm3, %1      \n\t"
            "movq    %%mm0, %0      \n\t"
            : "+m"(mag[i]), "+m"(ang[i])
            :: "memory"
        );
    }
    __asm__ volatile ("femms");
}

static void vorbis_inverse_coupling_sse(float *mag, float *ang, int blocksize)
{
    int i;

    __asm__ volatile (
        "movaps  %0, %%xmm5 \n\t"
        :: "m"(ff_pdw_80000000[0])
    );
    for (i = 0; i < blocksize; i += 4) {
        __asm__ volatile (
            "movaps      %0, %%xmm0 \n\t"
            "movaps      %1, %%xmm1 \n\t"
            "xorps   %%xmm2, %%xmm2 \n\t"
            "xorps   %%xmm3, %%xmm3 \n\t"
            "cmpleps %%xmm0, %%xmm2 \n\t" // m <= 0.0
            "cmpleps %%xmm1, %%xmm3 \n\t" // a <= 0.0
            "andps   %%xmm5, %%xmm2 \n\t" // keep only the sign bit
            "xorps   %%xmm2, %%xmm1 \n\t"
            "movaps  %%xmm3, %%xmm4 \n\t"
            "andps   %%xmm1, %%xmm3 \n\t"
            "andnps  %%xmm1, %%xmm4 \n\t"
            "addps   %%xmm0, %%xmm3 \n\t" // a = m + ((a < 0) & (a ^ sign(m)))
            "subps   %%xmm4, %%xmm0 \n\t" // m = m + ((a > 0) & (a ^ sign(m)))
            "movaps  %%xmm3, %1     \n\t"
            "movaps  %%xmm0, %0     \n\t"
            : "+m"(mag[i]), "+m"(ang[i])
            :: "memory"
        );
    }
}

#if HAVE_6REGS
static void vector_fmul_window_3dnowext(float *dst, const float *src0,
                                        const float *src1, const float *win,
                                        int len)
{
    x86_reg i = -len * 4;
    x86_reg j =  len * 4 - 8;
    __asm__ volatile (
        "1:                             \n"
        "pswapd (%5, %1), %%mm1         \n"
        "movq   (%5, %0), %%mm0         \n"
        "pswapd (%4, %1), %%mm5         \n"
        "movq   (%3, %0), %%mm4         \n"
        "movq      %%mm0, %%mm2         \n"
        "movq      %%mm1, %%mm3         \n"
        "pfmul     %%mm4, %%mm2         \n" // src0[len + i] * win[len + i]
        "pfmul     %%mm5, %%mm3         \n" // src1[j]       * win[len + j]
        "pfmul     %%mm4, %%mm1         \n" // src0[len + i] * win[len + j]
        "pfmul     %%mm5, %%mm0         \n" // src1[j]       * win[len + i]
        "pfadd     %%mm3, %%mm2         \n"
        "pfsub     %%mm0, %%mm1         \n"
        "pswapd    %%mm2, %%mm2         \n"
        "movq      %%mm1, (%2, %0)      \n"
        "movq      %%mm2, (%2, %1)      \n"
        "sub          $8, %1            \n"
        "add          $8, %0            \n"
        "jl           1b                \n"
        "femms                          \n"
        : "+r"(i), "+r"(j)
        : "r"(dst + len), "r"(src0 + len), "r"(src1), "r"(win + len)
    );
}

static void vector_fmul_window_sse(float *dst, const float *src0,
                                   const float *src1, const float *win, int len)
{
    x86_reg i = -len * 4;
    x86_reg j =  len * 4 - 16;
    __asm__ volatile (
        "1:                             \n"
        "movaps      (%5, %1), %%xmm1   \n"
        "movaps      (%5, %0), %%xmm0   \n"
        "movaps      (%4, %1), %%xmm5   \n"
        "movaps      (%3, %0), %%xmm4   \n"
        "shufps $0x1b, %%xmm1, %%xmm1   \n"
        "shufps $0x1b, %%xmm5, %%xmm5   \n"
        "movaps        %%xmm0, %%xmm2   \n"
        "movaps        %%xmm1, %%xmm3   \n"
        "mulps         %%xmm4, %%xmm2   \n" // src0[len + i] * win[len + i]
        "mulps         %%xmm5, %%xmm3   \n" // src1[j]       * win[len + j]
        "mulps         %%xmm4, %%xmm1   \n" // src0[len + i] * win[len + j]
        "mulps         %%xmm5, %%xmm0   \n" // src1[j]       * win[len + i]
        "addps         %%xmm3, %%xmm2   \n"
        "subps         %%xmm0, %%xmm1   \n"
        "shufps $0x1b, %%xmm2, %%xmm2   \n"
        "movaps        %%xmm1, (%2, %0) \n"
        "movaps        %%xmm2, (%2, %1) \n"
        "sub              $16, %1       \n"
        "add              $16, %0       \n"
        "jl                1b           \n"
        : "+r"(i), "+r"(j)
        : "r"(dst + len), "r"(src0 + len), "r"(src1), "r"(win + len)
    );
}
#endif /* HAVE_6REGS */

static void vector_clipf_sse(float *dst, const float *src,
                             float min, float max, int len)
{
    x86_reg i = (len - 16) * 4;
    __asm__ volatile (
        "movss          %3, %%xmm4      \n\t"
        "movss          %4, %%xmm5      \n\t"
        "shufps $0, %%xmm4, %%xmm4      \n\t"
        "shufps $0, %%xmm5, %%xmm5      \n\t"
        "1:                             \n\t"
        "movaps   (%2, %0), %%xmm0      \n\t" // 3/1 on intel
        "movaps 16(%2, %0), %%xmm1      \n\t"
        "movaps 32(%2, %0), %%xmm2      \n\t"
        "movaps 48(%2, %0), %%xmm3      \n\t"
        "maxps      %%xmm4, %%xmm0      \n\t"
        "maxps      %%xmm4, %%xmm1      \n\t"
        "maxps      %%xmm4, %%xmm2      \n\t"
        "maxps      %%xmm4, %%xmm3      \n\t"
        "minps      %%xmm5, %%xmm0      \n\t"
        "minps      %%xmm5, %%xmm1      \n\t"
        "minps      %%xmm5, %%xmm2      \n\t"
        "minps      %%xmm5, %%xmm3      \n\t"
        "movaps     %%xmm0,   (%1, %0)  \n\t"
        "movaps     %%xmm1, 16(%1, %0)  \n\t"
        "movaps     %%xmm2, 32(%1, %0)  \n\t"
        "movaps     %%xmm3, 48(%1, %0)  \n\t"
        "sub           $64, %0          \n\t"
        "jge            1b              \n\t"
        : "+&r"(i)
        : "r"(dst), "r"(src), "m"(min), "m"(max)
        : "memory"
    );
}

#endif /* HAVE_INLINE_ASM */

int32_t ff_scalarproduct_int16_mmxext(const int16_t *v1, const int16_t *v2,
                                      int order);
int32_t ff_scalarproduct_int16_sse2(const int16_t *v1, const int16_t *v2,
                                    int order);
int32_t ff_scalarproduct_and_madd_int16_mmxext(int16_t *v1, const int16_t *v2,
                                               const int16_t *v3,
                                               int order, int mul);
int32_t ff_scalarproduct_and_madd_int16_sse2(int16_t *v1, const int16_t *v2,
                                             const int16_t *v3,
                                             int order, int mul);
int32_t ff_scalarproduct_and_madd_int16_ssse3(int16_t *v1, const int16_t *v2,
                                              const int16_t *v3,
                                              int order, int mul);

void ff_apply_window_int16_round_mmxext(int16_t *output, const int16_t *input,
                                        const int16_t *window, unsigned int len);
void ff_apply_window_int16_round_sse2(int16_t *output, const int16_t *input,
                                      const int16_t *window, unsigned int len);
void ff_apply_window_int16_mmxext(int16_t *output, const int16_t *input,
                                  const int16_t *window, unsigned int len);
void ff_apply_window_int16_sse2(int16_t *output, const int16_t *input,
                                const int16_t *window, unsigned int len);
void ff_apply_window_int16_ssse3(int16_t *output, const int16_t *input,
                                 const int16_t *window, unsigned int len);
void ff_apply_window_int16_ssse3_atom(int16_t *output, const int16_t *input,
                                      const int16_t *window, unsigned int len);

void ff_bswap32_buf_ssse3(uint32_t *dst, const uint32_t *src, int w);
void ff_bswap32_buf_sse2(uint32_t *dst, const uint32_t *src, int w);

void ff_add_hfyu_median_prediction_mmxext(uint8_t *dst, const uint8_t *top,
                                          const uint8_t *diff, int w,
                                          int *left, int *left_top);
int  ff_add_hfyu_left_prediction_ssse3(uint8_t *dst, const uint8_t *src,
                                       int w, int left);
int  ff_add_hfyu_left_prediction_sse4(uint8_t *dst, const uint8_t *src,
                                      int w, int left);

float ff_scalarproduct_float_sse(const float *v1, const float *v2, int order);

void ff_vector_fmul_reverse_sse(float *dst, const float *src0,
                                const float *src1, int len);
void ff_vector_fmul_reverse_avx(float *dst, const float *src0,
                                const float *src1, int len);

void ff_vector_fmul_add_sse(float *dst, const float *src0, const float *src1,
                            const float *src2, int len);
void ff_vector_fmul_add_avx(float *dst, const float *src0, const float *src1,
                            const float *src2, int len);

void ff_vector_clip_int32_mmx     (int32_t *dst, const int32_t *src,
                                   int32_t min, int32_t max, unsigned int len);
void ff_vector_clip_int32_sse2    (int32_t *dst, const int32_t *src,
                                   int32_t min, int32_t max, unsigned int len);
void ff_vector_clip_int32_int_sse2(int32_t *dst, const int32_t *src,
                                   int32_t min, int32_t max, unsigned int len);
void ff_vector_clip_int32_sse4    (int32_t *dst, const int32_t *src,
                                   int32_t min, int32_t max, unsigned int len);

extern void ff_butterflies_float_interleave_sse(float *dst, const float *src0,
                                                const float *src1, int len);
extern void ff_butterflies_float_interleave_avx(float *dst, const float *src0,
                                                const float *src1, int len);

#define SET_QPEL_FUNCS(PFX, IDX, SIZE, CPU, PREFIX)                          \
    do {                                                                     \
    c->PFX ## _pixels_tab[IDX][ 0] = PREFIX ## PFX ## SIZE ## _mc00_ ## CPU; \
    c->PFX ## _pixels_tab[IDX][ 1] = PREFIX ## PFX ## SIZE ## _mc10_ ## CPU; \
    c->PFX ## _pixels_tab[IDX][ 2] = PREFIX ## PFX ## SIZE ## _mc20_ ## CPU; \
    c->PFX ## _pixels_tab[IDX][ 3] = PREFIX ## PFX ## SIZE ## _mc30_ ## CPU; \
    c->PFX ## _pixels_tab[IDX][ 4] = PREFIX ## PFX ## SIZE ## _mc01_ ## CPU; \
    c->PFX ## _pixels_tab[IDX][ 5] = PREFIX ## PFX ## SIZE ## _mc11_ ## CPU; \
    c->PFX ## _pixels_tab[IDX][ 6] = PREFIX ## PFX ## SIZE ## _mc21_ ## CPU; \
    c->PFX ## _pixels_tab[IDX][ 7] = PREFIX ## PFX ## SIZE ## _mc31_ ## CPU; \
    c->PFX ## _pixels_tab[IDX][ 8] = PREFIX ## PFX ## SIZE ## _mc02_ ## CPU; \
    c->PFX ## _pixels_tab[IDX][ 9] = PREFIX ## PFX ## SIZE ## _mc12_ ## CPU; \
    c->PFX ## _pixels_tab[IDX][10] = PREFIX ## PFX ## SIZE ## _mc22_ ## CPU; \
    c->PFX ## _pixels_tab[IDX][11] = PREFIX ## PFX ## SIZE ## _mc32_ ## CPU; \
    c->PFX ## _pixels_tab[IDX][12] = PREFIX ## PFX ## SIZE ## _mc03_ ## CPU; \
    c->PFX ## _pixels_tab[IDX][13] = PREFIX ## PFX ## SIZE ## _mc13_ ## CPU; \
    c->PFX ## _pixels_tab[IDX][14] = PREFIX ## PFX ## SIZE ## _mc23_ ## CPU; \
    c->PFX ## _pixels_tab[IDX][15] = PREFIX ## PFX ## SIZE ## _mc33_ ## CPU; \
    } while (0)

#define SET_HPEL_FUNCS(PFX, IDX, SIZE, CPU)                                     \
    do {                                                                        \
        c->PFX ## _pixels_tab[IDX][0] = PFX ## _pixels ## SIZE ## _     ## CPU; \
        c->PFX ## _pixels_tab[IDX][1] = PFX ## _pixels ## SIZE ## _x2_  ## CPU; \
        c->PFX ## _pixels_tab[IDX][2] = PFX ## _pixels ## SIZE ## _y2_  ## CPU; \
        c->PFX ## _pixels_tab[IDX][3] = PFX ## _pixels ## SIZE ## _xy2_ ## CPU; \
    } while (0)

#define H264_QPEL_FUNCS(x, y, CPU)                                                            \
    do {                                                                                      \
        c->put_h264_qpel_pixels_tab[0][x + y * 4] = put_h264_qpel16_mc ## x ## y ## _ ## CPU; \
        c->put_h264_qpel_pixels_tab[1][x + y * 4] = put_h264_qpel8_mc  ## x ## y ## _ ## CPU; \
        c->avg_h264_qpel_pixels_tab[0][x + y * 4] = avg_h264_qpel16_mc ## x ## y ## _ ## CPU; \
        c->avg_h264_qpel_pixels_tab[1][x + y * 4] = avg_h264_qpel8_mc  ## x ## y ## _ ## CPU; \
    } while (0)

#define H264_QPEL_FUNCS_10(x, y, CPU)                                                               \
    do {                                                                                            \
        c->put_h264_qpel_pixels_tab[0][x + y * 4] = ff_put_h264_qpel16_mc ## x ## y ## _10_ ## CPU; \
        c->put_h264_qpel_pixels_tab[1][x + y * 4] = ff_put_h264_qpel8_mc  ## x ## y ## _10_ ## CPU; \
        c->avg_h264_qpel_pixels_tab[0][x + y * 4] = ff_avg_h264_qpel16_mc ## x ## y ## _10_ ## CPU; \
        c->avg_h264_qpel_pixels_tab[1][x + y * 4] = ff_avg_h264_qpel8_mc  ## x ## y ## _10_ ## CPU; \
    } while (0)

static void dsputil_init_mmx(DSPContext *c, AVCodecContext *avctx, int mm_flags)
{
    const int high_bit_depth = avctx->bits_per_raw_sample > 8;

#if HAVE_INLINE_ASM
    c->put_pixels_clamped        = ff_put_pixels_clamped_mmx;
    c->put_signed_pixels_clamped = ff_put_signed_pixels_clamped_mmx;
    c->add_pixels_clamped        = ff_add_pixels_clamped_mmx;

    if (!high_bit_depth) {
        c->clear_block  = clear_block_mmx;
        c->clear_blocks = clear_blocks_mmx;
        c->draw_edges   = draw_edges_mmx;

        SET_HPEL_FUNCS(put,        0, 16, mmx);
        SET_HPEL_FUNCS(put_no_rnd, 0, 16, mmx);
        SET_HPEL_FUNCS(avg,        0, 16, mmx);
        SET_HPEL_FUNCS(avg_no_rnd, 0, 16, mmx);
        SET_HPEL_FUNCS(put,        1,  8, mmx);
        SET_HPEL_FUNCS(put_no_rnd, 1,  8, mmx);
        SET_HPEL_FUNCS(avg,        1,  8, mmx);
        SET_HPEL_FUNCS(avg_no_rnd, 1,  8, mmx);
    }

#if ARCH_X86_32 || !HAVE_YASM
    c->gmc = gmc_mmx;
#endif

    c->add_bytes = add_bytes_mmx;

    c->put_no_rnd_pixels_l2[0]= put_vp_no_rnd_pixels16_l2_mmx;
    c->put_no_rnd_pixels_l2[1]= put_vp_no_rnd_pixels8_l2_mmx;

    if (CONFIG_H263_DECODER || CONFIG_H263_ENCODER) {
        c->h263_v_loop_filter = h263_v_loop_filter_mmx;
        c->h263_h_loop_filter = h263_h_loop_filter_mmx;
    }
#endif /* HAVE_INLINE_ASM */

#if HAVE_YASM
#if ARCH_X86_32
    if (!high_bit_depth)
        c->emulated_edge_mc = emulated_edge_mc_mmx;
#endif

    if (!high_bit_depth && CONFIG_H264CHROMA) {
        c->put_h264_chroma_pixels_tab[0] = ff_put_h264_chroma_mc8_rnd_mmx;
        c->put_h264_chroma_pixels_tab[1] = ff_put_h264_chroma_mc4_mmx;
    }

    c->vector_clip_int32 = ff_vector_clip_int32_mmx;
#endif

}

static void dsputil_init_mmxext(DSPContext *c, AVCodecContext *avctx,
                                int mm_flags)
{
    const int bit_depth      = avctx->bits_per_raw_sample;
    const int high_bit_depth = bit_depth > 8;

#if HAVE_INLINE_ASM
    c->prefetch = prefetch_mmxext;

    if (!high_bit_depth) {
        c->put_pixels_tab[0][1] = put_pixels16_x2_mmxext;
        c->put_pixels_tab[0][2] = put_pixels16_y2_mmxext;

        c->avg_pixels_tab[0][0] = avg_pixels16_mmxext;
        c->avg_pixels_tab[0][1] = avg_pixels16_x2_mmxext;
        c->avg_pixels_tab[0][2] = avg_pixels16_y2_mmxext;

        c->put_pixels_tab[1][1] = put_pixels8_x2_mmxext;
        c->put_pixels_tab[1][2] = put_pixels8_y2_mmxext;

        c->avg_pixels_tab[1][0] = avg_pixels8_mmxext;
        c->avg_pixels_tab[1][1] = avg_pixels8_x2_mmxext;
        c->avg_pixels_tab[1][2] = avg_pixels8_y2_mmxext;
    }

    if (!(avctx->flags & CODEC_FLAG_BITEXACT)) {
        if (!high_bit_depth) {
            c->put_no_rnd_pixels_tab[0][1] = put_no_rnd_pixels16_x2_mmxext;
            c->put_no_rnd_pixels_tab[0][2] = put_no_rnd_pixels16_y2_mmxext;
            c->put_no_rnd_pixels_tab[1][1] = put_no_rnd_pixels8_x2_mmxext;
            c->put_no_rnd_pixels_tab[1][2] = put_no_rnd_pixels8_y2_mmxext;

            c->avg_pixels_tab[0][3] = avg_pixels16_xy2_mmxext;
            c->avg_pixels_tab[1][3] = avg_pixels8_xy2_mmxext;
        }
    }

    if (CONFIG_VP3_DECODER && (avctx->codec_id == AV_CODEC_ID_VP3 ||
                               avctx->codec_id == AV_CODEC_ID_THEORA)) {
        c->put_no_rnd_pixels_tab[1][1] = put_no_rnd_pixels8_x2_exact_mmxext;
        c->put_no_rnd_pixels_tab[1][2] = put_no_rnd_pixels8_y2_exact_mmxext;
    }
#endif /* HAVE_INLINE_ASM */

#if HAVE_MMXEXT_EXTERNAL
    if (CONFIG_H264QPEL) {
        SET_QPEL_FUNCS(put_qpel,        0, 16, mmxext, );
        SET_QPEL_FUNCS(put_qpel,        1,  8, mmxext, );
        SET_QPEL_FUNCS(put_no_rnd_qpel, 0, 16, mmxext, );
        SET_QPEL_FUNCS(put_no_rnd_qpel, 1,  8, mmxext, );
        SET_QPEL_FUNCS(avg_qpel,        0, 16, mmxext, );
        SET_QPEL_FUNCS(avg_qpel,        1,  8, mmxext, );

        if (!high_bit_depth) {
            SET_QPEL_FUNCS(put_h264_qpel, 0, 16, mmxext, );
            SET_QPEL_FUNCS(put_h264_qpel, 1,  8, mmxext, );
            SET_QPEL_FUNCS(put_h264_qpel, 2,  4, mmxext, );
            SET_QPEL_FUNCS(avg_h264_qpel, 0, 16, mmxext, );
            SET_QPEL_FUNCS(avg_h264_qpel, 1,  8, mmxext, );
            SET_QPEL_FUNCS(avg_h264_qpel, 2,  4, mmxext, );
        } else if (bit_depth == 10) {
#if !ARCH_X86_64
            SET_QPEL_FUNCS(avg_h264_qpel, 0, 16, 10_mmxext, ff_);
            SET_QPEL_FUNCS(put_h264_qpel, 0, 16, 10_mmxext, ff_);
            SET_QPEL_FUNCS(put_h264_qpel, 1,  8, 10_mmxext, ff_);
            SET_QPEL_FUNCS(avg_h264_qpel, 1,  8, 10_mmxext, ff_);
#endif
            SET_QPEL_FUNCS(put_h264_qpel, 2, 4,  10_mmxext, ff_);
            SET_QPEL_FUNCS(avg_h264_qpel, 2, 4,  10_mmxext, ff_);
        }

        SET_QPEL_FUNCS(put_2tap_qpel, 0, 16, mmxext, );
        SET_QPEL_FUNCS(put_2tap_qpel, 1,  8, mmxext, );
        SET_QPEL_FUNCS(avg_2tap_qpel, 0, 16, mmxext, );
        SET_QPEL_FUNCS(avg_2tap_qpel, 1,  8, mmxext, );
    }

    if (!high_bit_depth && CONFIG_H264CHROMA) {
        c->avg_h264_chroma_pixels_tab[0] = ff_avg_h264_chroma_mc8_rnd_mmxext;
        c->avg_h264_chroma_pixels_tab[1] = ff_avg_h264_chroma_mc4_mmxext;
        c->avg_h264_chroma_pixels_tab[2] = ff_avg_h264_chroma_mc2_mmxext;
        c->put_h264_chroma_pixels_tab[2] = ff_put_h264_chroma_mc2_mmxext;
    }
    if (bit_depth == 10 && CONFIG_H264CHROMA) {
        c->put_h264_chroma_pixels_tab[2] = ff_put_h264_chroma_mc2_10_mmxext;
        c->avg_h264_chroma_pixels_tab[2] = ff_avg_h264_chroma_mc2_10_mmxext;
        c->put_h264_chroma_pixels_tab[1] = ff_put_h264_chroma_mc4_10_mmxext;
        c->avg_h264_chroma_pixels_tab[1] = ff_avg_h264_chroma_mc4_10_mmxext;
    }

    /* slower than cmov version on AMD */
    if (!(mm_flags & AV_CPU_FLAG_3DNOW))
        c->add_hfyu_median_prediction = ff_add_hfyu_median_prediction_mmxext;

    c->scalarproduct_int16          = ff_scalarproduct_int16_mmxext;
    c->scalarproduct_and_madd_int16 = ff_scalarproduct_and_madd_int16_mmxext;

    if (avctx->flags & CODEC_FLAG_BITEXACT) {
        c->apply_window_int16 = ff_apply_window_int16_mmxext;
    } else {
        c->apply_window_int16 = ff_apply_window_int16_round_mmxext;
    }
#endif /* HAVE_MMXEXT_EXTERNAL */
}

static void dsputil_init_3dnow(DSPContext *c, AVCodecContext *avctx,
                               int mm_flags)
{
    const int high_bit_depth = avctx->bits_per_raw_sample > 8;

#if HAVE_INLINE_ASM
    c->prefetch = prefetch_3dnow;

    if (!high_bit_depth) {
        c->put_pixels_tab[0][1] = put_pixels16_x2_3dnow;
        c->put_pixels_tab[0][2] = put_pixels16_y2_3dnow;

        c->avg_pixels_tab[0][0] = avg_pixels16_3dnow;
        c->avg_pixels_tab[0][1] = avg_pixels16_x2_3dnow;
        c->avg_pixels_tab[0][2] = avg_pixels16_y2_3dnow;

        c->put_pixels_tab[1][1] = put_pixels8_x2_3dnow;
        c->put_pixels_tab[1][2] = put_pixels8_y2_3dnow;

        c->avg_pixels_tab[1][0] = avg_pixels8_3dnow;
        c->avg_pixels_tab[1][1] = avg_pixels8_x2_3dnow;
        c->avg_pixels_tab[1][2] = avg_pixels8_y2_3dnow;

        if (!(avctx->flags & CODEC_FLAG_BITEXACT)){
            c->put_no_rnd_pixels_tab[0][1] = put_no_rnd_pixels16_x2_3dnow;
            c->put_no_rnd_pixels_tab[0][2] = put_no_rnd_pixels16_y2_3dnow;
            c->put_no_rnd_pixels_tab[1][1] = put_no_rnd_pixels8_x2_3dnow;
            c->put_no_rnd_pixels_tab[1][2] = put_no_rnd_pixels8_y2_3dnow;

            c->avg_pixels_tab[0][3] = avg_pixels16_xy2_3dnow;
            c->avg_pixels_tab[1][3] = avg_pixels8_xy2_3dnow;
        }
    }

    if (CONFIG_VP3_DECODER && (avctx->codec_id == AV_CODEC_ID_VP3 ||
                               avctx->codec_id == AV_CODEC_ID_THEORA)) {
        c->put_no_rnd_pixels_tab[1][1] = put_no_rnd_pixels8_x2_exact_3dnow;
        c->put_no_rnd_pixels_tab[1][2] = put_no_rnd_pixels8_y2_exact_3dnow;
    }

    c->vorbis_inverse_coupling = vorbis_inverse_coupling_3dnow;
#endif /* HAVE_INLINE_ASM */

#if HAVE_YASM
    if (!high_bit_depth && CONFIG_H264CHROMA) {
        c->avg_h264_chroma_pixels_tab[0] = ff_avg_h264_chroma_mc8_rnd_3dnow;
        c->avg_h264_chroma_pixels_tab[1] = ff_avg_h264_chroma_mc4_3dnow;
    }
#endif /* HAVE_YASM */
}

static void dsputil_init_3dnowext(DSPContext *c, AVCodecContext *avctx,
                                  int mm_flags)
{
#if HAVE_AMD3DNOWEXT_INLINE && HAVE_6REGS
    c->vector_fmul_window  = vector_fmul_window_3dnowext;
#endif
}

static void dsputil_init_sse(DSPContext *c, AVCodecContext *avctx, int mm_flags)
{
    const int high_bit_depth = avctx->bits_per_raw_sample > 8;

#if HAVE_INLINE_ASM
    if (!high_bit_depth) {
        if (!(CONFIG_MPEG_XVMC_DECODER && avctx->xvmc_acceleration > 1)) {
            /* XvMCCreateBlocks() may not allocate 16-byte aligned blocks */
            c->clear_block  = clear_block_sse;
            c->clear_blocks = clear_blocks_sse;
        }
    }

    c->vorbis_inverse_coupling = vorbis_inverse_coupling_sse;

#if HAVE_6REGS
    c->vector_fmul_window = vector_fmul_window_sse;
#endif

    c->vector_clipf = vector_clipf_sse;
#endif /* HAVE_INLINE_ASM */

#if HAVE_YASM
    c->vector_fmul_reverse = ff_vector_fmul_reverse_sse;
    c->vector_fmul_add     = ff_vector_fmul_add_sse;

    c->scalarproduct_float          = ff_scalarproduct_float_sse;
    c->butterflies_float_interleave = ff_butterflies_float_interleave_sse;

    if (!high_bit_depth)
        c->emulated_edge_mc = emulated_edge_mc_sse;
#if HAVE_INLINE_ASM
    c->gmc = gmc_sse;
#endif
#endif /* HAVE_YASM */
}

static void dsputil_init_sse2(DSPContext *c, AVCodecContext *avctx,
                              int mm_flags)
{
#if HAVE_SSE2_EXTERNAL
    const int bit_depth      = avctx->bits_per_raw_sample;
    const int high_bit_depth = bit_depth > 8;

    if (!(mm_flags & AV_CPU_FLAG_SSE2SLOW)) {
        // these functions are slower than mmx on AMD, but faster on Intel
        if (!high_bit_depth) {
            c->put_pixels_tab[0][0]        = ff_put_pixels16_sse2;
            c->put_no_rnd_pixels_tab[0][0] = ff_put_pixels16_sse2;
            c->avg_pixels_tab[0][0]        = ff_avg_pixels16_sse2;
            if (CONFIG_H264QPEL)
                H264_QPEL_FUNCS(0, 0, sse2);
        }
    }

    if (!high_bit_depth && CONFIG_H264QPEL) {
        H264_QPEL_FUNCS(0, 1, sse2);
        H264_QPEL_FUNCS(0, 2, sse2);
        H264_QPEL_FUNCS(0, 3, sse2);
        H264_QPEL_FUNCS(1, 1, sse2);
        H264_QPEL_FUNCS(1, 2, sse2);
        H264_QPEL_FUNCS(1, 3, sse2);
        H264_QPEL_FUNCS(2, 1, sse2);
        H264_QPEL_FUNCS(2, 2, sse2);
        H264_QPEL_FUNCS(2, 3, sse2);
        H264_QPEL_FUNCS(3, 1, sse2);
        H264_QPEL_FUNCS(3, 2, sse2);
        H264_QPEL_FUNCS(3, 3, sse2);
    }
<<<<<<< HEAD
#endif /* HAVE_INLINE_ASM */
=======

    if (!high_bit_depth && avctx->idct_algo == FF_IDCT_XVIDMMX) {
        c->idct_put              = ff_idct_xvid_sse2_put;
        c->idct_add              = ff_idct_xvid_sse2_add;
        c->idct                  = ff_idct_xvid_sse2;
        c->idct_permutation_type = FF_SSE2_IDCT_PERM;
    }
>>>>>>> e96d90ee

    if (bit_depth == 10) {
        if (CONFIG_H264QPEL) {
            SET_QPEL_FUNCS(put_h264_qpel, 0, 16, 10_sse2, ff_);
            SET_QPEL_FUNCS(put_h264_qpel, 1,  8, 10_sse2, ff_);
            SET_QPEL_FUNCS(avg_h264_qpel, 0, 16, 10_sse2, ff_);
            SET_QPEL_FUNCS(avg_h264_qpel, 1,  8, 10_sse2, ff_);
            H264_QPEL_FUNCS_10(1, 0, sse2_cache64);
            H264_QPEL_FUNCS_10(2, 0, sse2_cache64);
            H264_QPEL_FUNCS_10(3, 0, sse2_cache64);
        }
        if (CONFIG_H264CHROMA) {
            c->put_h264_chroma_pixels_tab[0] = ff_put_h264_chroma_mc8_10_sse2;
            c->avg_h264_chroma_pixels_tab[0] = ff_avg_h264_chroma_mc8_10_sse2;
        }
    }

    c->scalarproduct_int16          = ff_scalarproduct_int16_sse2;
    c->scalarproduct_and_madd_int16 = ff_scalarproduct_and_madd_int16_sse2;
    if (mm_flags & AV_CPU_FLAG_ATOM) {
        c->vector_clip_int32 = ff_vector_clip_int32_int_sse2;
    } else {
        c->vector_clip_int32 = ff_vector_clip_int32_sse2;
    }
    if (avctx->flags & CODEC_FLAG_BITEXACT) {
        c->apply_window_int16 = ff_apply_window_int16_sse2;
    } else if (!(mm_flags & AV_CPU_FLAG_SSE2SLOW)) {
        c->apply_window_int16 = ff_apply_window_int16_round_sse2;
    }
    c->bswap_buf = ff_bswap32_buf_sse2;
#endif /* HAVE_SSE2_EXTERNAL */
}

static void dsputil_init_ssse3(DSPContext *c, AVCodecContext *avctx,
                               int mm_flags)
{
#if HAVE_SSSE3_EXTERNAL
    const int high_bit_depth = avctx->bits_per_raw_sample > 8;
    const int bit_depth      = avctx->bits_per_raw_sample;

    if (!high_bit_depth && CONFIG_H264QPEL) {
        H264_QPEL_FUNCS(1, 0, ssse3);
        H264_QPEL_FUNCS(1, 1, ssse3);
        H264_QPEL_FUNCS(1, 2, ssse3);
        H264_QPEL_FUNCS(1, 3, ssse3);
        H264_QPEL_FUNCS(2, 0, ssse3);
        H264_QPEL_FUNCS(2, 1, ssse3);
        H264_QPEL_FUNCS(2, 2, ssse3);
        H264_QPEL_FUNCS(2, 3, ssse3);
        H264_QPEL_FUNCS(3, 0, ssse3);
        H264_QPEL_FUNCS(3, 1, ssse3);
        H264_QPEL_FUNCS(3, 2, ssse3);
        H264_QPEL_FUNCS(3, 3, ssse3);
    }
    if (bit_depth == 10 && CONFIG_H264QPEL) {
        H264_QPEL_FUNCS_10(1, 0, ssse3_cache64);
        H264_QPEL_FUNCS_10(2, 0, ssse3_cache64);
        H264_QPEL_FUNCS_10(3, 0, ssse3_cache64);
    }
    if (!high_bit_depth && CONFIG_H264CHROMA) {
        c->put_h264_chroma_pixels_tab[0] = ff_put_h264_chroma_mc8_rnd_ssse3;
        c->avg_h264_chroma_pixels_tab[0] = ff_avg_h264_chroma_mc8_rnd_ssse3;
        c->put_h264_chroma_pixels_tab[1] = ff_put_h264_chroma_mc4_ssse3;
        c->avg_h264_chroma_pixels_tab[1] = ff_avg_h264_chroma_mc4_ssse3;
    }
    c->add_hfyu_left_prediction = ff_add_hfyu_left_prediction_ssse3;
    if (mm_flags & AV_CPU_FLAG_SSE4) // not really sse4, just slow on Conroe
        c->add_hfyu_left_prediction = ff_add_hfyu_left_prediction_sse4;

    if (mm_flags & AV_CPU_FLAG_ATOM)
        c->apply_window_int16 = ff_apply_window_int16_ssse3_atom;
    else
        c->apply_window_int16 = ff_apply_window_int16_ssse3;
    if (!(mm_flags & (AV_CPU_FLAG_SSE42|AV_CPU_FLAG_3DNOW))) // cachesplit
        c->scalarproduct_and_madd_int16 = ff_scalarproduct_and_madd_int16_ssse3;
    c->bswap_buf = ff_bswap32_buf_ssse3;
#endif /* HAVE_SSSE3_EXTERNAL */
}

static void dsputil_init_sse4(DSPContext *c, AVCodecContext *avctx,
                              int mm_flags)
{
#if HAVE_SSE4_EXTERNAL
    c->vector_clip_int32 = ff_vector_clip_int32_sse4;
#endif /* HAVE_SSE4_EXTERNAL */
}

static void dsputil_init_avx(DSPContext *c, AVCodecContext *avctx, int mm_flags)
{
#if HAVE_AVX_EXTERNAL
    const int bit_depth = avctx->bits_per_raw_sample;

    if (bit_depth == 10) {
        // AVX implies !cache64.
        // TODO: Port cache(32|64) detection from x264.
        if (CONFIG_H264QPEL) {
            H264_QPEL_FUNCS_10(1, 0, sse2);
            H264_QPEL_FUNCS_10(2, 0, sse2);
            H264_QPEL_FUNCS_10(3, 0, sse2);
        }

        if (CONFIG_H264CHROMA) {
            c->put_h264_chroma_pixels_tab[0] = ff_put_h264_chroma_mc8_10_avx;
            c->avg_h264_chroma_pixels_tab[0] = ff_avg_h264_chroma_mc8_10_avx;
        }
    }
    c->butterflies_float_interleave = ff_butterflies_float_interleave_avx;
    c->vector_fmul_reverse = ff_vector_fmul_reverse_avx;
    c->vector_fmul_add = ff_vector_fmul_add_avx;
#endif /* HAVE_AVX_EXTERNAL */
}

void ff_dsputil_init_mmx(DSPContext *c, AVCodecContext *avctx)
{
    int mm_flags = av_get_cpu_flags();

#if HAVE_7REGS && HAVE_INLINE_ASM
    if (mm_flags & AV_CPU_FLAG_CMOV)
        c->add_hfyu_median_prediction = add_hfyu_median_prediction_cmov;
#endif

    if (mm_flags & AV_CPU_FLAG_MMX) {
#if HAVE_INLINE_ASM
        const int idct_algo = avctx->idct_algo;

        if (avctx->lowres == 0 && avctx->bits_per_raw_sample <= 8) {
            if (idct_algo == FF_IDCT_AUTO || idct_algo == FF_IDCT_SIMPLEMMX) {
                c->idct_put              = ff_simple_idct_put_mmx;
                c->idct_add              = ff_simple_idct_add_mmx;
                c->idct                  = ff_simple_idct_mmx;
                c->idct_permutation_type = FF_SIMPLE_IDCT_PERM;
#if CONFIG_GPL
            } else if (idct_algo == FF_IDCT_LIBMPEG2MMX) {
                if (mm_flags & AV_CPU_FLAG_MMX2) {
                    c->idct_put = ff_libmpeg2mmx2_idct_put;
                    c->idct_add = ff_libmpeg2mmx2_idct_add;
                    c->idct     = ff_mmxext_idct;
                } else {
                    c->idct_put = ff_libmpeg2mmx_idct_put;
                    c->idct_add = ff_libmpeg2mmx_idct_add;
                    c->idct     = ff_mmx_idct;
                }
                c->idct_permutation_type = FF_LIBMPEG2_IDCT_PERM;
#endif
            } else if (idct_algo == FF_IDCT_XVIDMMX) {
                if (mm_flags & AV_CPU_FLAG_SSE2) {
                    c->idct_put              = ff_idct_xvid_sse2_put;
                    c->idct_add              = ff_idct_xvid_sse2_add;
                    c->idct                  = ff_idct_xvid_sse2;
                    c->idct_permutation_type = FF_SSE2_IDCT_PERM;
                } else if (mm_flags & AV_CPU_FLAG_MMXEXT) {
                    c->idct_put              = ff_idct_xvid_mmxext_put;
                    c->idct_add              = ff_idct_xvid_mmxext_add;
                    c->idct                  = ff_idct_xvid_mmxext;
                } else {
                    c->idct_put              = ff_idct_xvid_mmx_put;
                    c->idct_add              = ff_idct_xvid_mmx_add;
                    c->idct                  = ff_idct_xvid_mmx;
                }
            }
        }
#endif /* HAVE_INLINE_ASM */

        dsputil_init_mmx(c, avctx, mm_flags);
    }

    if (mm_flags & AV_CPU_FLAG_MMXEXT)
        dsputil_init_mmxext(c, avctx, mm_flags);

    if (mm_flags & AV_CPU_FLAG_3DNOW)
        dsputil_init_3dnow(c, avctx, mm_flags);

    if (mm_flags & AV_CPU_FLAG_3DNOWEXT)
        dsputil_init_3dnowext(c, avctx, mm_flags);

    if (mm_flags & AV_CPU_FLAG_SSE)
        dsputil_init_sse(c, avctx, mm_flags);

    if (mm_flags & AV_CPU_FLAG_SSE2)
        dsputil_init_sse2(c, avctx, mm_flags);

    if (mm_flags & AV_CPU_FLAG_SSSE3)
        dsputil_init_ssse3(c, avctx, mm_flags);

    if (mm_flags & AV_CPU_FLAG_SSE4)
        dsputil_init_sse4(c, avctx, mm_flags);

    if (mm_flags & AV_CPU_FLAG_AVX)
        dsputil_init_avx(c, avctx, mm_flags);

    if (CONFIG_ENCODERS)
        ff_dsputilenc_init_mmx(c, avctx);
}<|MERGE_RESOLUTION|>--- conflicted
+++ resolved
@@ -2046,21 +2046,21 @@
 
 void ff_put_dirac_pixels16_sse2(uint8_t *dst, const uint8_t *src[5], int stride, int h)
 {
-    put_pixels16_sse2(dst, src[0], stride, h);
+    ff_put_pixels16_sse2(dst, src[0], stride, h);
 }
 void ff_avg_dirac_pixels16_sse2(uint8_t *dst, const uint8_t *src[5], int stride, int h)
 {
-    avg_pixels16_sse2(dst, src[0], stride, h);
+    ff_avg_pixels16_sse2(dst, src[0], stride, h);
 }
 void ff_put_dirac_pixels32_sse2(uint8_t *dst, const uint8_t *src[5], int stride, int h)
 {
-    put_pixels16_sse2(dst   , src[0]   , stride, h);
-    put_pixels16_sse2(dst+16, src[0]+16, stride, h);
+    ff_put_pixels16_sse2(dst   , src[0]   , stride, h);
+    ff_put_pixels16_sse2(dst+16, src[0]+16, stride, h);
 }
 void ff_avg_dirac_pixels32_sse2(uint8_t *dst, const uint8_t *src[5], int stride, int h)
 {
-    avg_pixels16_sse2(dst   , src[0]   , stride, h);
-    avg_pixels16_sse2(dst+16, src[0]+16, stride, h);
+    ff_avg_pixels16_sse2(dst   , src[0]   , stride, h);
+    ff_avg_pixels16_sse2(dst+16, src[0]+16, stride, h);
 }
 #endif
 
@@ -2653,17 +2653,6 @@
         H264_QPEL_FUNCS(3, 2, sse2);
         H264_QPEL_FUNCS(3, 3, sse2);
     }
-<<<<<<< HEAD
-#endif /* HAVE_INLINE_ASM */
-=======
-
-    if (!high_bit_depth && avctx->idct_algo == FF_IDCT_XVIDMMX) {
-        c->idct_put              = ff_idct_xvid_sse2_put;
-        c->idct_add              = ff_idct_xvid_sse2_add;
-        c->idct                  = ff_idct_xvid_sse2;
-        c->idct_permutation_type = FF_SSE2_IDCT_PERM;
-    }
->>>>>>> e96d90ee
 
     if (bit_depth == 10) {
         if (CONFIG_H264QPEL) {
