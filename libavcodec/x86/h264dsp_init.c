--- conflicted
+++ resolved
@@ -286,12 +286,7 @@
                     c->biweight_h264_pixels_tab[0] = ff_h264_biweight_16_ssse3;
                     c->biweight_h264_pixels_tab[1] = ff_h264_biweight_8_ssse3;
                 }
-<<<<<<< HEAD
-                if (HAVE_AVX_EXTERNAL && mm_flags & AV_CPU_FLAG_AVX) {
-#if HAVE_ALIGNED_STACK
-=======
                 if (EXTERNAL_AVX(mm_flags) && HAVE_ALIGNED_STACK) {
->>>>>>> 75c37c5a
                     c->h264_v_loop_filter_luma       = ff_deblock_v_luma_8_avx;
                     c->h264_h_loop_filter_luma       = ff_deblock_h_luma_8_avx;
                     c->h264_v_loop_filter_luma_intra = ff_deblock_v_luma_intra_8_avx;
