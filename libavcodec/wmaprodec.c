/*
 * Wmapro compatible decoder
 * Copyright (c) 2007 Baptiste Coudurier, Benjamin Larsson, Ulion
 * Copyright (c) 2008 - 2011 Sascha Sommer, Benjamin Larsson
 *
 * This file is part of FFmpeg.
 *
 * FFmpeg is free software; you can redistribute it and/or
 * modify it under the terms of the GNU Lesser General Public
 * License as published by the Free Software Foundation; either
 * version 2.1 of the License, or (at your option) any later version.
 *
 * FFmpeg is distributed in the hope that it will be useful,
 * but WITHOUT ANY WARRANTY; without even the implied warranty of
 * MERCHANTABILITY or FITNESS FOR A PARTICULAR PURPOSE.  See the GNU
 * Lesser General Public License for more details.
 *
 * You should have received a copy of the GNU Lesser General Public
 * License along with FFmpeg; if not, write to the Free Software
 * Foundation, Inc., 51 Franklin Street, Fifth Floor, Boston, MA 02110-1301 USA
 */

/**
 * @file
 * @brief wmapro decoder implementation
 * Wmapro is an MDCT based codec comparable to wma standard or AAC.
 * The decoding therefore consists of the following steps:
 * - bitstream decoding
 * - reconstruction of per-channel data
 * - rescaling and inverse quantization
 * - IMDCT
 * - windowing and overlapp-add
 *
 * The compressed wmapro bitstream is split into individual packets.
 * Every such packet contains one or more wma frames.
 * The compressed frames may have a variable length and frames may
 * cross packet boundaries.
 * Common to all wmapro frames is the number of samples that are stored in
 * a frame.
 * The number of samples and a few other decode flags are stored
 * as extradata that has to be passed to the decoder.
 *
 * The wmapro frames themselves are again split into a variable number of
 * subframes. Every subframe contains the data for 2^N time domain samples
 * where N varies between 7 and 12.
 *
 * Example wmapro bitstream (in samples):
 *
 * ||   packet 0           || packet 1 || packet 2      packets
 * ---------------------------------------------------
 * || frame 0      || frame 1       || frame 2    ||    frames
 * ---------------------------------------------------
 * ||   |      |   ||   |   |   |   ||            ||    subframes of channel 0
 * ---------------------------------------------------
 * ||      |   |   ||   |   |   |   ||            ||    subframes of channel 1
 * ---------------------------------------------------
 *
 * The frame layouts for the individual channels of a wma frame does not need
 * to be the same.
 *
 * However, if the offsets and lengths of several subframes of a frame are the
 * same, the subframes of the channels can be grouped.
 * Every group may then use special coding techniques like M/S stereo coding
 * to improve the compression ratio. These channel transformations do not
 * need to be applied to a whole subframe. Instead, they can also work on
 * individual scale factor bands (see below).
 * The coefficients that carry the audio signal in the frequency domain
 * are transmitted as huffman-coded vectors with 4, 2 and 1 elements.
 * In addition to that, the encoder can switch to a runlevel coding scheme
 * by transmitting subframe_length / 128 zero coefficients.
 *
 * Before the audio signal can be converted to the time domain, the
 * coefficients have to be rescaled and inverse quantized.
 * A subframe is therefore split into several scale factor bands that get
 * scaled individually.
 * Scale factors are submitted for every frame but they might be shared
 * between the subframes of a channel. Scale factors are initially DPCM-coded.
 * Once scale factors are shared, the differences are transmitted as runlevel
 * codes.
 * Every subframe length and offset combination in the frame layout shares a
 * common quantization factor that can be adjusted for every channel by a
 * modifier.
 * After the inverse quantization, the coefficients get processed by an IMDCT.
 * The resulting values are then windowed with a sine window and the first half
 * of the values are added to the second half of the output from the previous
 * subframe in order to reconstruct the output samples.
 */

#include "libavutil/float_dsp.h"
#include "libavutil/intfloat.h"
#include "libavutil/intreadwrite.h"
#include "avcodec.h"
#include "internal.h"
#include "get_bits.h"
#include "put_bits.h"
#include "wmaprodata.h"
#include "sinewin.h"
#include "wma.h"
#include "wma_common.h"

/** current decoder limitations */
#define WMAPRO_MAX_CHANNELS    8                             ///< max number of handled channels
#define MAX_SUBFRAMES  32                                    ///< max number of subframes per channel
#define MAX_BANDS      29                                    ///< max number of scale factor bands
#define MAX_FRAMESIZE  32768                                 ///< maximum compressed frame size

#define WMAPRO_BLOCK_MIN_BITS  6                                           ///< log2 of min block size
#define WMAPRO_BLOCK_MAX_BITS 13                                           ///< log2 of max block size
#define WMAPRO_BLOCK_MIN_SIZE (1 << WMAPRO_BLOCK_MIN_BITS)                 ///< minimum block size
#define WMAPRO_BLOCK_MAX_SIZE (1 << WMAPRO_BLOCK_MAX_BITS)                 ///< maximum block size
#define WMAPRO_BLOCK_SIZES    (WMAPRO_BLOCK_MAX_BITS - WMAPRO_BLOCK_MIN_BITS + 1) ///< possible block sizes


#define VLCBITS            9
#define SCALEVLCBITS       8
#define VEC4MAXDEPTH    ((HUFF_VEC4_MAXBITS+VLCBITS-1)/VLCBITS)
#define VEC2MAXDEPTH    ((HUFF_VEC2_MAXBITS+VLCBITS-1)/VLCBITS)
#define VEC1MAXDEPTH    ((HUFF_VEC1_MAXBITS+VLCBITS-1)/VLCBITS)
#define SCALEMAXDEPTH   ((HUFF_SCALE_MAXBITS+SCALEVLCBITS-1)/SCALEVLCBITS)
#define SCALERLMAXDEPTH ((HUFF_SCALE_RL_MAXBITS+VLCBITS-1)/VLCBITS)

static VLC              sf_vlc;           ///< scale factor DPCM vlc
static VLC              sf_rl_vlc;        ///< scale factor run length vlc
static VLC              vec4_vlc;         ///< 4 coefficients per symbol
static VLC              vec2_vlc;         ///< 2 coefficients per symbol
static VLC              vec1_vlc;         ///< 1 coefficient per symbol
static VLC              coef_vlc[2];      ///< coefficient run length vlc codes
static float            sin64[33];        ///< sinus table for decorrelation

/**
 * @brief frame specific decoder context for a single channel
 */
typedef struct {
    int16_t  prev_block_len;                          ///< length of the previous block
    uint8_t  transmit_coefs;
    uint8_t  num_subframes;
    uint16_t subframe_len[MAX_SUBFRAMES];             ///< subframe length in samples
    uint16_t subframe_offset[MAX_SUBFRAMES];          ///< subframe positions in the current frame
    uint8_t  cur_subframe;                            ///< current subframe number
    uint16_t decoded_samples;                         ///< number of already processed samples
    uint8_t  grouped;                                 ///< channel is part of a group
    int      quant_step;                              ///< quantization step for the current subframe
    int8_t   reuse_sf;                                ///< share scale factors between subframes
    int8_t   scale_factor_step;                       ///< scaling step for the current subframe
    int      max_scale_factor;                        ///< maximum scale factor for the current subframe
    int      saved_scale_factors[2][MAX_BANDS];       ///< resampled and (previously) transmitted scale factor values
    int8_t   scale_factor_idx;                        ///< index for the transmitted scale factor values (used for resampling)
    int*     scale_factors;                           ///< pointer to the scale factor values used for decoding
    uint8_t  table_idx;                               ///< index in sf_offsets for the scale factor reference block
    float*   coeffs;                                  ///< pointer to the subframe decode buffer
    uint16_t num_vec_coeffs;                          ///< number of vector coded coefficients
    DECLARE_ALIGNED(32, float, out)[WMAPRO_BLOCK_MAX_SIZE + WMAPRO_BLOCK_MAX_SIZE / 2]; ///< output buffer
} WMAProChannelCtx;

/**
 * @brief channel group for channel transformations
 */
typedef struct {
    uint8_t num_channels;                                     ///< number of channels in the group
    int8_t  transform;                                        ///< transform on / off
    int8_t  transform_band[MAX_BANDS];                        ///< controls if the transform is enabled for a certain band
    float   decorrelation_matrix[WMAPRO_MAX_CHANNELS*WMAPRO_MAX_CHANNELS];
    float*  channel_data[WMAPRO_MAX_CHANNELS];                ///< transformation coefficients
} WMAProChannelGrp;

/**
 * @brief main decoder context
 */
typedef struct WMAProDecodeCtx {
    /* generic decoder variables */
    AVCodecContext*  avctx;                         ///< codec context for av_log
    AVFloatDSPContext fdsp;
    uint8_t          frame_data[MAX_FRAMESIZE +
                      FF_INPUT_BUFFER_PADDING_SIZE];///< compressed frame data
    PutBitContext    pb;                            ///< context for filling the frame_data buffer
    FFTContext       mdct_ctx[WMAPRO_BLOCK_SIZES];  ///< MDCT context per block size
    DECLARE_ALIGNED(32, float, tmp)[WMAPRO_BLOCK_MAX_SIZE]; ///< IMDCT output buffer
    float*           windows[WMAPRO_BLOCK_SIZES];   ///< windows for the different block sizes

    /* frame size dependent frame information (set during initialization) */
    uint32_t         decode_flags;                  ///< used compression features
    uint8_t          len_prefix;                    ///< frame is prefixed with its length
    uint8_t          dynamic_range_compression;     ///< frame contains DRC data
    uint8_t          bits_per_sample;               ///< integer audio sample size for the unscaled IMDCT output (used to scale to [-1.0, 1.0])
    uint16_t         samples_per_frame;             ///< number of samples to output
    uint16_t         log2_frame_size;
    int8_t           lfe_channel;                   ///< lfe channel index
    uint8_t          max_num_subframes;
    uint8_t          subframe_len_bits;             ///< number of bits used for the subframe length
    uint8_t          max_subframe_len_bit;          ///< flag indicating that the subframe is of maximum size when the first subframe length bit is 1
    uint16_t         min_samples_per_subframe;
    int8_t           num_sfb[WMAPRO_BLOCK_SIZES];   ///< scale factor bands per block size
    int16_t          sfb_offsets[WMAPRO_BLOCK_SIZES][MAX_BANDS];                    ///< scale factor band offsets (multiples of 4)
    int8_t           sf_offsets[WMAPRO_BLOCK_SIZES][WMAPRO_BLOCK_SIZES][MAX_BANDS]; ///< scale factor resample matrix
    int16_t          subwoofer_cutoffs[WMAPRO_BLOCK_SIZES]; ///< subwoofer cutoff values

    /* packet decode state */
    GetBitContext    pgb;                           ///< bitstream reader context for the packet
    int              next_packet_start;             ///< start offset of the next wma packet in the demuxer packet
    uint8_t          packet_offset;                 ///< frame offset in the packet
    uint8_t          packet_sequence_number;        ///< current packet number
    int              num_saved_bits;                ///< saved number of bits
    int              frame_offset;                  ///< frame offset in the bit reservoir
    int              subframe_offset;               ///< subframe offset in the bit reservoir
    uint8_t          packet_loss;                   ///< set in case of bitstream error
    uint8_t          packet_done;                   ///< set when a packet is fully decoded

    /* frame decode state */
    uint32_t         frame_num;                     ///< current frame number (not used for decoding)
    GetBitContext    gb;                            ///< bitstream reader context
    int              buf_bit_size;                  ///< buffer size in bits
    uint8_t          drc_gain;                      ///< gain for the DRC tool
    int8_t           skip_frame;                    ///< skip output step
    int8_t           parsed_all_subframes;          ///< all subframes decoded?

    /* subframe/block decode state */
    int16_t          subframe_len;                  ///< current subframe length
    int8_t           channels_for_cur_subframe;     ///< number of channels that contain the subframe
    int8_t           channel_indexes_for_cur_subframe[WMAPRO_MAX_CHANNELS];
    int8_t           num_bands;                     ///< number of scale factor bands
    int8_t           transmit_num_vec_coeffs;       ///< number of vector coded coefficients is part of the bitstream
    int16_t*         cur_sfb_offsets;               ///< sfb offsets for the current block
    uint8_t          table_idx;                     ///< index for the num_sfb, sfb_offsets, sf_offsets and subwoofer_cutoffs tables
    int8_t           esc_len;                       ///< length of escaped coefficients

    uint8_t          num_chgroups;                  ///< number of channel groups
    WMAProChannelGrp chgroup[WMAPRO_MAX_CHANNELS];  ///< channel group information

    WMAProChannelCtx channel[WMAPRO_MAX_CHANNELS];  ///< per channel data
} WMAProDecodeCtx;


/**
 *@brief helper function to print the most important members of the context
 *@param s context
 */
static av_cold void dump_context(WMAProDecodeCtx *s)
{
#define PRINT(a, b)     av_log(s->avctx, AV_LOG_DEBUG, " %s = %d\n", a, b);
#define PRINT_HEX(a, b) av_log(s->avctx, AV_LOG_DEBUG, " %s = %x\n", a, b);

    PRINT("ed sample bit depth", s->bits_per_sample);
    PRINT_HEX("ed decode flags", s->decode_flags);
    PRINT("samples per frame",   s->samples_per_frame);
    PRINT("log2 frame size",     s->log2_frame_size);
    PRINT("max num subframes",   s->max_num_subframes);
    PRINT("len prefix",          s->len_prefix);
    PRINT("num channels",        s->avctx->channels);
}

/**
 *@brief Uninitialize the decoder and free all resources.
 *@param avctx codec context
 *@return 0 on success, < 0 otherwise
 */
static av_cold int decode_end(AVCodecContext *avctx)
{
    WMAProDecodeCtx *s = avctx->priv_data;
    int i;

    for (i = 0; i < WMAPRO_BLOCK_SIZES; i++)
        ff_mdct_end(&s->mdct_ctx[i]);

    return 0;
}

/**
 *@brief Initialize the decoder.
 *@param avctx codec context
 *@return 0 on success, -1 otherwise
 */
static av_cold int decode_init(AVCodecContext *avctx)
{
    WMAProDecodeCtx *s = avctx->priv_data;
    uint8_t *edata_ptr = avctx->extradata;
    unsigned int channel_mask;
    int i, bits;
    int log2_max_num_subframes;
    int num_possible_block_sizes;

    if (!avctx->block_align) {
        av_log(avctx, AV_LOG_ERROR, "block_align is not set\n");
        return AVERROR(EINVAL);
    }

    s->avctx = avctx;
    avpriv_float_dsp_init(&s->fdsp, avctx->flags & CODEC_FLAG_BITEXACT);

    init_put_bits(&s->pb, s->frame_data, MAX_FRAMESIZE);

    avctx->sample_fmt = AV_SAMPLE_FMT_FLTP;

    if (avctx->extradata_size >= 18) {
        s->decode_flags    = AV_RL16(edata_ptr+14);
        channel_mask       = AV_RL32(edata_ptr+2);
        s->bits_per_sample = AV_RL16(edata_ptr);
        /** dump the extradata */
        for (i = 0; i < avctx->extradata_size; i++)
            av_dlog(avctx, "[%x] ", avctx->extradata[i]);
        av_dlog(avctx, "\n");

    } else {
        avpriv_request_sample(avctx, "Unknown extradata size");
        return AVERROR_PATCHWELCOME;
    }

    /** generic init */
    s->log2_frame_size = av_log2(avctx->block_align) + 4;

    /** frame info */
    s->skip_frame  = 1; /* skip first frame */
    s->packet_loss = 1;
    s->len_prefix  = (s->decode_flags & 0x40);

    /** get frame len */
    bits = ff_wma_get_frame_len_bits(avctx->sample_rate, 3, s->decode_flags);
    if (bits > WMAPRO_BLOCK_MAX_BITS) {
        avpriv_request_sample(avctx, "14-bit block sizes");
        return AVERROR_PATCHWELCOME;
    }
    s->samples_per_frame = 1 << bits;

    /** subframe info */
    log2_max_num_subframes       = ((s->decode_flags & 0x38) >> 3);
    s->max_num_subframes         = 1 << log2_max_num_subframes;
    if (s->max_num_subframes == 16 || s->max_num_subframes == 4)
        s->max_subframe_len_bit = 1;
    s->subframe_len_bits = av_log2(log2_max_num_subframes) + 1;

    num_possible_block_sizes     = log2_max_num_subframes + 1;
    s->min_samples_per_subframe  = s->samples_per_frame / s->max_num_subframes;
    s->dynamic_range_compression = (s->decode_flags & 0x80);

    if (s->max_num_subframes > MAX_SUBFRAMES) {
        av_log(avctx, AV_LOG_ERROR, "invalid number of subframes %i\n",
               s->max_num_subframes);
        return AVERROR_INVALIDDATA;
    }

<<<<<<< HEAD
    if (s->min_samples_per_subframe < (1<<WMAPRO_BLOCK_MIN_BITS)) {
        av_log(avctx, AV_LOG_ERROR, "min_samples_per_subframe of %d too small\n",
               s->min_samples_per_subframe);
=======
    if (s->min_samples_per_subframe < WMAPRO_BLOCK_MIN_SIZE) {
        av_log(avctx, AV_LOG_ERROR, "Invalid minimum block size %i\n",
               s->max_num_subframes);
>>>>>>> d4a217a4
        return AVERROR_INVALIDDATA;
    }

    if (s->avctx->sample_rate <= 0) {
        av_log(avctx, AV_LOG_ERROR, "invalid sample rate\n");
        return AVERROR_INVALIDDATA;
    }

    if (avctx->channels < 0) {
        av_log(avctx, AV_LOG_ERROR, "invalid number of channels %d\n",
               avctx->channels);
        return AVERROR_INVALIDDATA;
    } else if (avctx->channels > WMAPRO_MAX_CHANNELS) {
        avpriv_request_sample(avctx,
                              "More than %d channels", WMAPRO_MAX_CHANNELS);
        return AVERROR_PATCHWELCOME;
    }

    /** init previous block len */
    for (i = 0; i < avctx->channels; i++)
        s->channel[i].prev_block_len = s->samples_per_frame;

    /** extract lfe channel position */
    s->lfe_channel = -1;

    if (channel_mask & 8) {
        unsigned int mask;
        for (mask = 1; mask < 16; mask <<= 1) {
            if (channel_mask & mask)
                ++s->lfe_channel;
        }
    }

    INIT_VLC_STATIC(&sf_vlc, SCALEVLCBITS, HUFF_SCALE_SIZE,
                    scale_huffbits, 1, 1,
                    scale_huffcodes, 2, 2, 616);

    INIT_VLC_STATIC(&sf_rl_vlc, VLCBITS, HUFF_SCALE_RL_SIZE,
                    scale_rl_huffbits, 1, 1,
                    scale_rl_huffcodes, 4, 4, 1406);

    INIT_VLC_STATIC(&coef_vlc[0], VLCBITS, HUFF_COEF0_SIZE,
                    coef0_huffbits, 1, 1,
                    coef0_huffcodes, 4, 4, 2108);

    INIT_VLC_STATIC(&coef_vlc[1], VLCBITS, HUFF_COEF1_SIZE,
                    coef1_huffbits, 1, 1,
                    coef1_huffcodes, 4, 4, 3912);

    INIT_VLC_STATIC(&vec4_vlc, VLCBITS, HUFF_VEC4_SIZE,
                    vec4_huffbits, 1, 1,
                    vec4_huffcodes, 2, 2, 604);

    INIT_VLC_STATIC(&vec2_vlc, VLCBITS, HUFF_VEC2_SIZE,
                    vec2_huffbits, 1, 1,
                    vec2_huffcodes, 2, 2, 562);

    INIT_VLC_STATIC(&vec1_vlc, VLCBITS, HUFF_VEC1_SIZE,
                    vec1_huffbits, 1, 1,
                    vec1_huffcodes, 2, 2, 562);

    /** calculate number of scale factor bands and their offsets
        for every possible block size */
    for (i = 0; i < num_possible_block_sizes; i++) {
        int subframe_len = s->samples_per_frame >> i;
        int x;
        int band = 1;

        s->sfb_offsets[i][0] = 0;

        for (x = 0; x < MAX_BANDS-1 && s->sfb_offsets[i][band - 1] < subframe_len; x++) {
            int offset = (subframe_len * 2 * critical_freq[x])
                          / s->avctx->sample_rate + 2;
            offset &= ~3;
            if (offset > s->sfb_offsets[i][band - 1])
                s->sfb_offsets[i][band++] = offset;
        }
        s->sfb_offsets[i][band - 1] = subframe_len;
        s->num_sfb[i]               = band - 1;
        if (s->num_sfb[i] <= 0) {
            av_log(avctx, AV_LOG_ERROR, "num_sfb invalid\n");
            return AVERROR_INVALIDDATA;
        }
    }


    /** Scale factors can be shared between blocks of different size
        as every block has a different scale factor band layout.
        The matrix sf_offsets is needed to find the correct scale factor.
     */

    for (i = 0; i < num_possible_block_sizes; i++) {
        int b;
        for (b = 0; b < s->num_sfb[i]; b++) {
            int x;
            int offset = ((s->sfb_offsets[i][b]
                           + s->sfb_offsets[i][b + 1] - 1) << i) >> 1;
            for (x = 0; x < num_possible_block_sizes; x++) {
                int v = 0;
                while (s->sfb_offsets[x][v + 1] << x < offset)
                    ++v;
                s->sf_offsets[i][x][b] = v;
            }
        }
    }

    /** init MDCT, FIXME: only init needed sizes */
    for (i = 0; i < WMAPRO_BLOCK_SIZES; i++)
        ff_mdct_init(&s->mdct_ctx[i], WMAPRO_BLOCK_MIN_BITS+1+i, 1,
                     1.0 / (1 << (WMAPRO_BLOCK_MIN_BITS + i - 1))
                     / (1 << (s->bits_per_sample - 1)));

    /** init MDCT windows: simple sinus window */
    for (i = 0; i < WMAPRO_BLOCK_SIZES; i++) {
        const int win_idx = WMAPRO_BLOCK_MAX_BITS - i;
        ff_init_ff_sine_windows(win_idx);
        s->windows[WMAPRO_BLOCK_SIZES - i - 1] = ff_sine_windows[win_idx];
    }

    /** calculate subwoofer cutoff values */
    for (i = 0; i < num_possible_block_sizes; i++) {
        int block_size = s->samples_per_frame >> i;
        int cutoff = (440*block_size + 3 * (s->avctx->sample_rate >> 1) - 1)
                     / s->avctx->sample_rate;
        s->subwoofer_cutoffs[i] = av_clip(cutoff, 4, block_size);
    }

    /** calculate sine values for the decorrelation matrix */
    for (i = 0; i < 33; i++)
        sin64[i] = sin(i*M_PI / 64.0);

    if (avctx->debug & FF_DEBUG_BITSTREAM)
        dump_context(s);

    avctx->channel_layout = channel_mask;

    return 0;
}

/**
 *@brief Decode the subframe length.
 *@param s context
 *@param offset sample offset in the frame
 *@return decoded subframe length on success, < 0 in case of an error
 */
static int decode_subframe_length(WMAProDecodeCtx *s, int offset)
{
    int frame_len_shift = 0;
    int subframe_len;

    /** no need to read from the bitstream when only one length is possible */
    if (offset == s->samples_per_frame - s->min_samples_per_subframe)
        return s->min_samples_per_subframe;

    /** 1 bit indicates if the subframe is of maximum length */
    if (s->max_subframe_len_bit) {
        if (get_bits1(&s->gb))
            frame_len_shift = 1 + get_bits(&s->gb, s->subframe_len_bits-1);
    } else
        frame_len_shift = get_bits(&s->gb, s->subframe_len_bits);

    subframe_len = s->samples_per_frame >> frame_len_shift;

    /** sanity check the length */
    if (subframe_len < s->min_samples_per_subframe ||
        subframe_len > s->samples_per_frame) {
        av_log(s->avctx, AV_LOG_ERROR, "broken frame: subframe_len %i\n",
               subframe_len);
        return AVERROR_INVALIDDATA;
    }
    return subframe_len;
}

/**
 *@brief Decode how the data in the frame is split into subframes.
 *       Every WMA frame contains the encoded data for a fixed number of
 *       samples per channel. The data for every channel might be split
 *       into several subframes. This function will reconstruct the list of
 *       subframes for every channel.
 *
 *       If the subframes are not evenly split, the algorithm estimates the
 *       channels with the lowest number of total samples.
 *       Afterwards, for each of these channels a bit is read from the
 *       bitstream that indicates if the channel contains a subframe with the
 *       next subframe size that is going to be read from the bitstream or not.
 *       If a channel contains such a subframe, the subframe size gets added to
 *       the channel's subframe list.
 *       The algorithm repeats these steps until the frame is properly divided
 *       between the individual channels.
 *
 *@param s context
 *@return 0 on success, < 0 in case of an error
 */
static int decode_tilehdr(WMAProDecodeCtx *s)
{
    uint16_t num_samples[WMAPRO_MAX_CHANNELS] = { 0 };/**< sum of samples for all currently known subframes of a channel */
    uint8_t  contains_subframe[WMAPRO_MAX_CHANNELS];  /**< flag indicating if a channel contains the current subframe */
    int channels_for_cur_subframe = s->avctx->channels; /**< number of channels that contain the current subframe */
    int fixed_channel_layout = 0;                     /**< flag indicating that all channels use the same subframe offsets and sizes */
    int min_channel_len = 0;                          /**< smallest sum of samples (channels with this length will be processed first) */
    int c;

    /* Should never consume more than 3073 bits (256 iterations for the
     * while loop when always the minimum amount of 128 samples is subtracted
     * from missing samples in the 8 channel case).
     * 1 + BLOCK_MAX_SIZE * MAX_CHANNELS / BLOCK_MIN_SIZE * (MAX_CHANNELS  + 4)
     */

    /** reset tiling information */
    for (c = 0; c < s->avctx->channels; c++)
        s->channel[c].num_subframes = 0;

    if (s->max_num_subframes == 1 || get_bits1(&s->gb))
        fixed_channel_layout = 1;

    /** loop until the frame data is split between the subframes */
    do {
        int subframe_len;

        /** check which channels contain the subframe */
        for (c = 0; c < s->avctx->channels; c++) {
            if (num_samples[c] == min_channel_len) {
                if (fixed_channel_layout || channels_for_cur_subframe == 1 ||
                   (min_channel_len == s->samples_per_frame - s->min_samples_per_subframe))
                    contains_subframe[c] = 1;
                else
                    contains_subframe[c] = get_bits1(&s->gb);
            } else
                contains_subframe[c] = 0;
        }

        /** get subframe length, subframe_len == 0 is not allowed */
        if ((subframe_len = decode_subframe_length(s, min_channel_len)) <= 0)
            return AVERROR_INVALIDDATA;

        /** add subframes to the individual channels and find new min_channel_len */
        min_channel_len += subframe_len;
        for (c = 0; c < s->avctx->channels; c++) {
            WMAProChannelCtx* chan = &s->channel[c];

            if (contains_subframe[c]) {
                if (chan->num_subframes >= MAX_SUBFRAMES) {
                    av_log(s->avctx, AV_LOG_ERROR,
                           "broken frame: num subframes > 31\n");
                    return AVERROR_INVALIDDATA;
                }
                chan->subframe_len[chan->num_subframes] = subframe_len;
                num_samples[c] += subframe_len;
                ++chan->num_subframes;
                if (num_samples[c] > s->samples_per_frame) {
                    av_log(s->avctx, AV_LOG_ERROR, "broken frame: "
                           "channel len > samples_per_frame\n");
                    return AVERROR_INVALIDDATA;
                }
            } else if (num_samples[c] <= min_channel_len) {
                if (num_samples[c] < min_channel_len) {
                    channels_for_cur_subframe = 0;
                    min_channel_len = num_samples[c];
                }
                ++channels_for_cur_subframe;
            }
        }
    } while (min_channel_len < s->samples_per_frame);

    for (c = 0; c < s->avctx->channels; c++) {
        int i;
        int offset = 0;
        for (i = 0; i < s->channel[c].num_subframes; i++) {
            av_dlog(s->avctx, "frame[%i] channel[%i] subframe[%i]"
                    " len %i\n", s->frame_num, c, i,
                    s->channel[c].subframe_len[i]);
            s->channel[c].subframe_offset[i] = offset;
            offset += s->channel[c].subframe_len[i];
        }
    }

    return 0;
}

/**
 *@brief Calculate a decorrelation matrix from the bitstream parameters.
 *@param s codec context
 *@param chgroup channel group for which the matrix needs to be calculated
 */
static void decode_decorrelation_matrix(WMAProDecodeCtx *s,
                                        WMAProChannelGrp *chgroup)
{
    int i;
    int offset = 0;
    int8_t rotation_offset[WMAPRO_MAX_CHANNELS * WMAPRO_MAX_CHANNELS];
    memset(chgroup->decorrelation_matrix, 0, s->avctx->channels *
           s->avctx->channels * sizeof(*chgroup->decorrelation_matrix));

    for (i = 0; i < chgroup->num_channels * (chgroup->num_channels - 1) >> 1; i++)
        rotation_offset[i] = get_bits(&s->gb, 6);

    for (i = 0; i < chgroup->num_channels; i++)
        chgroup->decorrelation_matrix[chgroup->num_channels * i + i] =
            get_bits1(&s->gb) ? 1.0 : -1.0;

    for (i = 1; i < chgroup->num_channels; i++) {
        int x;
        for (x = 0; x < i; x++) {
            int y;
            for (y = 0; y < i + 1; y++) {
                float v1 = chgroup->decorrelation_matrix[x * chgroup->num_channels + y];
                float v2 = chgroup->decorrelation_matrix[i * chgroup->num_channels + y];
                int n = rotation_offset[offset + x];
                float sinv;
                float cosv;

                if (n < 32) {
                    sinv = sin64[n];
                    cosv = sin64[32 - n];
                } else {
                    sinv =  sin64[64 -  n];
                    cosv = -sin64[n  - 32];
                }

                chgroup->decorrelation_matrix[y + x * chgroup->num_channels] =
                                               (v1 * sinv) - (v2 * cosv);
                chgroup->decorrelation_matrix[y + i * chgroup->num_channels] =
                                               (v1 * cosv) + (v2 * sinv);
            }
        }
        offset += i;
    }
}

/**
 *@brief Decode channel transformation parameters
 *@param s codec context
 *@return 0 in case of success, < 0 in case of bitstream errors
 */
static int decode_channel_transform(WMAProDecodeCtx* s)
{
    int i;
    /* should never consume more than 1921 bits for the 8 channel case
     * 1 + MAX_CHANNELS * (MAX_CHANNELS + 2 + 3 * MAX_CHANNELS * MAX_CHANNELS
     * + MAX_CHANNELS + MAX_BANDS + 1)
     */

    /** in the one channel case channel transforms are pointless */
    s->num_chgroups = 0;
    if (s->avctx->channels > 1) {
        int remaining_channels = s->channels_for_cur_subframe;

        if (get_bits1(&s->gb)) {
            avpriv_request_sample(s->avctx,
                                  "Channel transform bit");
            return AVERROR_PATCHWELCOME;
        }

        for (s->num_chgroups = 0; remaining_channels &&
             s->num_chgroups < s->channels_for_cur_subframe; s->num_chgroups++) {
            WMAProChannelGrp* chgroup = &s->chgroup[s->num_chgroups];
            float** channel_data = chgroup->channel_data;
            chgroup->num_channels = 0;
            chgroup->transform = 0;

            /** decode channel mask */
            if (remaining_channels > 2) {
                for (i = 0; i < s->channels_for_cur_subframe; i++) {
                    int channel_idx = s->channel_indexes_for_cur_subframe[i];
                    if (!s->channel[channel_idx].grouped
                        && get_bits1(&s->gb)) {
                        ++chgroup->num_channels;
                        s->channel[channel_idx].grouped = 1;
                        *channel_data++ = s->channel[channel_idx].coeffs;
                    }
                }
            } else {
                chgroup->num_channels = remaining_channels;
                for (i = 0; i < s->channels_for_cur_subframe; i++) {
                    int channel_idx = s->channel_indexes_for_cur_subframe[i];
                    if (!s->channel[channel_idx].grouped)
                        *channel_data++ = s->channel[channel_idx].coeffs;
                    s->channel[channel_idx].grouped = 1;
                }
            }

            /** decode transform type */
            if (chgroup->num_channels == 2) {
                if (get_bits1(&s->gb)) {
                    if (get_bits1(&s->gb)) {
                        avpriv_request_sample(s->avctx,
                                              "Unknown channel transform type");
                        return AVERROR_PATCHWELCOME;
                    }
                } else {
                    chgroup->transform = 1;
                    if (s->avctx->channels == 2) {
                        chgroup->decorrelation_matrix[0] =  1.0;
                        chgroup->decorrelation_matrix[1] = -1.0;
                        chgroup->decorrelation_matrix[2] =  1.0;
                        chgroup->decorrelation_matrix[3] =  1.0;
                    } else {
                        /** cos(pi/4) */
                        chgroup->decorrelation_matrix[0] =  0.70703125;
                        chgroup->decorrelation_matrix[1] = -0.70703125;
                        chgroup->decorrelation_matrix[2] =  0.70703125;
                        chgroup->decorrelation_matrix[3] =  0.70703125;
                    }
                }
            } else if (chgroup->num_channels > 2) {
                if (get_bits1(&s->gb)) {
                    chgroup->transform = 1;
                    if (get_bits1(&s->gb)) {
                        decode_decorrelation_matrix(s, chgroup);
                    } else {
                        /** FIXME: more than 6 coupled channels not supported */
                        if (chgroup->num_channels > 6) {
                            avpriv_request_sample(s->avctx,
                                                  "Coupled channels > 6");
                        } else {
                            memcpy(chgroup->decorrelation_matrix,
                                   default_decorrelation[chgroup->num_channels],
                                   chgroup->num_channels * chgroup->num_channels *
                                   sizeof(*chgroup->decorrelation_matrix));
                        }
                    }
                }
            }

            /** decode transform on / off */
            if (chgroup->transform) {
                if (!get_bits1(&s->gb)) {
                    int i;
                    /** transform can be enabled for individual bands */
                    for (i = 0; i < s->num_bands; i++) {
                        chgroup->transform_band[i] = get_bits1(&s->gb);
                    }
                } else {
                    memset(chgroup->transform_band, 1, s->num_bands);
                }
            }
            remaining_channels -= chgroup->num_channels;
        }
    }
    return 0;
}

/**
 *@brief Extract the coefficients from the bitstream.
 *@param s codec context
 *@param c current channel number
 *@return 0 on success, < 0 in case of bitstream errors
 */
static int decode_coeffs(WMAProDecodeCtx *s, int c)
{
    /* Integers 0..15 as single-precision floats.  The table saves a
       costly int to float conversion, and storing the values as
       integers allows fast sign-flipping. */
    static const uint32_t fval_tab[16] = {
        0x00000000, 0x3f800000, 0x40000000, 0x40400000,
        0x40800000, 0x40a00000, 0x40c00000, 0x40e00000,
        0x41000000, 0x41100000, 0x41200000, 0x41300000,
        0x41400000, 0x41500000, 0x41600000, 0x41700000,
    };
    int vlctable;
    VLC* vlc;
    WMAProChannelCtx* ci = &s->channel[c];
    int rl_mode = 0;
    int cur_coeff = 0;
    int num_zeros = 0;
    const uint16_t* run;
    const float* level;

    av_dlog(s->avctx, "decode coefficients for channel %i\n", c);

    vlctable = get_bits1(&s->gb);
    vlc = &coef_vlc[vlctable];

    if (vlctable) {
        run = coef1_run;
        level = coef1_level;
    } else {
        run = coef0_run;
        level = coef0_level;
    }

    /** decode vector coefficients (consumes up to 167 bits per iteration for
      4 vector coded large values) */
    while ((s->transmit_num_vec_coeffs || !rl_mode) &&
           (cur_coeff + 3 < ci->num_vec_coeffs)) {
        uint32_t vals[4];
        int i;
        unsigned int idx;

        idx = get_vlc2(&s->gb, vec4_vlc.table, VLCBITS, VEC4MAXDEPTH);

        if (idx == HUFF_VEC4_SIZE - 1) {
            for (i = 0; i < 4; i += 2) {
                idx = get_vlc2(&s->gb, vec2_vlc.table, VLCBITS, VEC2MAXDEPTH);
                if (idx == HUFF_VEC2_SIZE - 1) {
                    uint32_t v0, v1;
                    v0 = get_vlc2(&s->gb, vec1_vlc.table, VLCBITS, VEC1MAXDEPTH);
                    if (v0 == HUFF_VEC1_SIZE - 1)
                        v0 += ff_wma_get_large_val(&s->gb);
                    v1 = get_vlc2(&s->gb, vec1_vlc.table, VLCBITS, VEC1MAXDEPTH);
                    if (v1 == HUFF_VEC1_SIZE - 1)
                        v1 += ff_wma_get_large_val(&s->gb);
                    vals[i  ] = av_float2int(v0);
                    vals[i+1] = av_float2int(v1);
                } else {
                    vals[i]   = fval_tab[symbol_to_vec2[idx] >> 4 ];
                    vals[i+1] = fval_tab[symbol_to_vec2[idx] & 0xF];
                }
            }
        } else {
            vals[0] = fval_tab[ symbol_to_vec4[idx] >> 12      ];
            vals[1] = fval_tab[(symbol_to_vec4[idx] >> 8) & 0xF];
            vals[2] = fval_tab[(symbol_to_vec4[idx] >> 4) & 0xF];
            vals[3] = fval_tab[ symbol_to_vec4[idx]       & 0xF];
        }

        /** decode sign */
        for (i = 0; i < 4; i++) {
            if (vals[i]) {
                uint32_t sign = get_bits1(&s->gb) - 1;
                AV_WN32A(&ci->coeffs[cur_coeff], vals[i] ^ sign << 31);
                num_zeros = 0;
            } else {
                ci->coeffs[cur_coeff] = 0;
                /** switch to run level mode when subframe_len / 128 zeros
                    were found in a row */
                rl_mode |= (++num_zeros > s->subframe_len >> 8);
            }
            ++cur_coeff;
        }
    }

    /** decode run level coded coefficients */
    if (cur_coeff < s->subframe_len) {
        memset(&ci->coeffs[cur_coeff], 0,
               sizeof(*ci->coeffs) * (s->subframe_len - cur_coeff));
        if (ff_wma_run_level_decode(s->avctx, &s->gb, vlc,
                                    level, run, 1, ci->coeffs,
                                    cur_coeff, s->subframe_len,
                                    s->subframe_len, s->esc_len, 0))
            return AVERROR_INVALIDDATA;
    }

    return 0;
}

/**
 *@brief Extract scale factors from the bitstream.
 *@param s codec context
 *@return 0 on success, < 0 in case of bitstream errors
 */
static int decode_scale_factors(WMAProDecodeCtx* s)
{
    int i;

    /** should never consume more than 5344 bits
     *  MAX_CHANNELS * (1 +  MAX_BANDS * 23)
     */

    for (i = 0; i < s->channels_for_cur_subframe; i++) {
        int c = s->channel_indexes_for_cur_subframe[i];
        int* sf;
        int* sf_end;
        s->channel[c].scale_factors = s->channel[c].saved_scale_factors[!s->channel[c].scale_factor_idx];
        sf_end = s->channel[c].scale_factors + s->num_bands;

        /** resample scale factors for the new block size
         *  as the scale factors might need to be resampled several times
         *  before some  new values are transmitted, a backup of the last
         *  transmitted scale factors is kept in saved_scale_factors
         */
        if (s->channel[c].reuse_sf) {
            const int8_t* sf_offsets = s->sf_offsets[s->table_idx][s->channel[c].table_idx];
            int b;
            for (b = 0; b < s->num_bands; b++)
                s->channel[c].scale_factors[b] =
                    s->channel[c].saved_scale_factors[s->channel[c].scale_factor_idx][*sf_offsets++];
        }

        if (!s->channel[c].cur_subframe || get_bits1(&s->gb)) {

            if (!s->channel[c].reuse_sf) {
                int val;
                /** decode DPCM coded scale factors */
                s->channel[c].scale_factor_step = get_bits(&s->gb, 2) + 1;
                val = 45 / s->channel[c].scale_factor_step;
                for (sf = s->channel[c].scale_factors; sf < sf_end; sf++) {
                    val += get_vlc2(&s->gb, sf_vlc.table, SCALEVLCBITS, SCALEMAXDEPTH) - 60;
                    *sf = val;
                }
            } else {
                int i;
                /** run level decode differences to the resampled factors */
                for (i = 0; i < s->num_bands; i++) {
                    int idx;
                    int skip;
                    int val;
                    int sign;

                    idx = get_vlc2(&s->gb, sf_rl_vlc.table, VLCBITS, SCALERLMAXDEPTH);

                    if (!idx) {
                        uint32_t code = get_bits(&s->gb, 14);
                        val  =  code >> 6;
                        sign = (code & 1) - 1;
                        skip = (code & 0x3f) >> 1;
                    } else if (idx == 1) {
                        break;
                    } else {
                        skip = scale_rl_run[idx];
                        val  = scale_rl_level[idx];
                        sign = get_bits1(&s->gb)-1;
                    }

                    i += skip;
                    if (i >= s->num_bands) {
                        av_log(s->avctx, AV_LOG_ERROR,
                               "invalid scale factor coding\n");
                        return AVERROR_INVALIDDATA;
                    }
                    s->channel[c].scale_factors[i] += (val ^ sign) - sign;
                }
            }
            /** swap buffers */
            s->channel[c].scale_factor_idx = !s->channel[c].scale_factor_idx;
            s->channel[c].table_idx = s->table_idx;
            s->channel[c].reuse_sf  = 1;
        }

        /** calculate new scale factor maximum */
        s->channel[c].max_scale_factor = s->channel[c].scale_factors[0];
        for (sf = s->channel[c].scale_factors + 1; sf < sf_end; sf++) {
            s->channel[c].max_scale_factor =
                FFMAX(s->channel[c].max_scale_factor, *sf);
        }

    }
    return 0;
}

/**
 *@brief Reconstruct the individual channel data.
 *@param s codec context
 */
static void inverse_channel_transform(WMAProDecodeCtx *s)
{
    int i;

    for (i = 0; i < s->num_chgroups; i++) {
        if (s->chgroup[i].transform) {
            float data[WMAPRO_MAX_CHANNELS];
            const int num_channels = s->chgroup[i].num_channels;
            float** ch_data = s->chgroup[i].channel_data;
            float** ch_end = ch_data + num_channels;
            const int8_t* tb = s->chgroup[i].transform_band;
            int16_t* sfb;

            /** multichannel decorrelation */
            for (sfb = s->cur_sfb_offsets;
                 sfb < s->cur_sfb_offsets + s->num_bands; sfb++) {
                int y;
                if (*tb++ == 1) {
                    /** multiply values with the decorrelation_matrix */
                    for (y = sfb[0]; y < FFMIN(sfb[1], s->subframe_len); y++) {
                        const float* mat = s->chgroup[i].decorrelation_matrix;
                        const float* data_end = data + num_channels;
                        float* data_ptr = data;
                        float** ch;

                        for (ch = ch_data; ch < ch_end; ch++)
                            *data_ptr++ = (*ch)[y];

                        for (ch = ch_data; ch < ch_end; ch++) {
                            float sum = 0;
                            data_ptr = data;
                            while (data_ptr < data_end)
                                sum += *data_ptr++ * *mat++;

                            (*ch)[y] = sum;
                        }
                    }
                } else if (s->avctx->channels == 2) {
                    int len = FFMIN(sfb[1], s->subframe_len) - sfb[0];
                    s->fdsp.vector_fmul_scalar(ch_data[0] + sfb[0],
                                               ch_data[0] + sfb[0],
                                               181.0 / 128, len);
                    s->fdsp.vector_fmul_scalar(ch_data[1] + sfb[0],
                                               ch_data[1] + sfb[0],
                                               181.0 / 128, len);
                }
            }
        }
    }
}

/**
 *@brief Apply sine window and reconstruct the output buffer.
 *@param s codec context
 */
static void wmapro_window(WMAProDecodeCtx *s)
{
    int i;
    for (i = 0; i < s->channels_for_cur_subframe; i++) {
        int c = s->channel_indexes_for_cur_subframe[i];
        float* window;
        int winlen = s->channel[c].prev_block_len;
        float* start = s->channel[c].coeffs - (winlen >> 1);

        if (s->subframe_len < winlen) {
            start += (winlen - s->subframe_len) >> 1;
            winlen = s->subframe_len;
        }

        window = s->windows[av_log2(winlen) - WMAPRO_BLOCK_MIN_BITS];

        winlen >>= 1;

        s->fdsp.vector_fmul_window(start, start, start + winlen,
                                   window, winlen);

        s->channel[c].prev_block_len = s->subframe_len;
    }
}

/**
 *@brief Decode a single subframe (block).
 *@param s codec context
 *@return 0 on success, < 0 when decoding failed
 */
static int decode_subframe(WMAProDecodeCtx *s)
{
    int offset = s->samples_per_frame;
    int subframe_len = s->samples_per_frame;
    int i;
    int total_samples   = s->samples_per_frame * s->avctx->channels;
    int transmit_coeffs = 0;
    int cur_subwoofer_cutoff;

    s->subframe_offset = get_bits_count(&s->gb);

    /** reset channel context and find the next block offset and size
        == the next block of the channel with the smallest number of
        decoded samples
    */
    for (i = 0; i < s->avctx->channels; i++) {
        s->channel[i].grouped = 0;
        if (offset > s->channel[i].decoded_samples) {
            offset = s->channel[i].decoded_samples;
            subframe_len =
                s->channel[i].subframe_len[s->channel[i].cur_subframe];
        }
    }

    av_dlog(s->avctx,
            "processing subframe with offset %i len %i\n", offset, subframe_len);

    /** get a list of all channels that contain the estimated block */
    s->channels_for_cur_subframe = 0;
    for (i = 0; i < s->avctx->channels; i++) {
        const int cur_subframe = s->channel[i].cur_subframe;
        /** subtract already processed samples */
        total_samples -= s->channel[i].decoded_samples;

        /** and count if there are multiple subframes that match our profile */
        if (offset == s->channel[i].decoded_samples &&
            subframe_len == s->channel[i].subframe_len[cur_subframe]) {
            total_samples -= s->channel[i].subframe_len[cur_subframe];
            s->channel[i].decoded_samples +=
                s->channel[i].subframe_len[cur_subframe];
            s->channel_indexes_for_cur_subframe[s->channels_for_cur_subframe] = i;
            ++s->channels_for_cur_subframe;
        }
    }

    /** check if the frame will be complete after processing the
        estimated block */
    if (!total_samples)
        s->parsed_all_subframes = 1;


    av_dlog(s->avctx, "subframe is part of %i channels\n",
            s->channels_for_cur_subframe);

    /** calculate number of scale factor bands and their offsets */
    s->table_idx         = av_log2(s->samples_per_frame/subframe_len);
    s->num_bands         = s->num_sfb[s->table_idx];
    s->cur_sfb_offsets   = s->sfb_offsets[s->table_idx];
    cur_subwoofer_cutoff = s->subwoofer_cutoffs[s->table_idx];

    /** configure the decoder for the current subframe */
    offset += s->samples_per_frame >> 1;

    for (i = 0; i < s->channels_for_cur_subframe; i++) {
        int c = s->channel_indexes_for_cur_subframe[i];

        s->channel[c].coeffs = &s->channel[c].out[offset];
    }

    s->subframe_len = subframe_len;
    s->esc_len = av_log2(s->subframe_len - 1) + 1;

    /** skip extended header if any */
    if (get_bits1(&s->gb)) {
        int num_fill_bits;
        if (!(num_fill_bits = get_bits(&s->gb, 2))) {
            int len = get_bits(&s->gb, 4);
            num_fill_bits = (len ? get_bits(&s->gb, len) : 0) + 1;
        }

        if (num_fill_bits >= 0) {
            if (get_bits_count(&s->gb) + num_fill_bits > s->num_saved_bits) {
                av_log(s->avctx, AV_LOG_ERROR, "invalid number of fill bits\n");
                return AVERROR_INVALIDDATA;
            }

            skip_bits_long(&s->gb, num_fill_bits);
        }
    }

    /** no idea for what the following bit is used */
    if (get_bits1(&s->gb)) {
        avpriv_request_sample(s->avctx, "Reserved bit");
        return AVERROR_PATCHWELCOME;
    }


    if (decode_channel_transform(s) < 0)
        return AVERROR_INVALIDDATA;


    for (i = 0; i < s->channels_for_cur_subframe; i++) {
        int c = s->channel_indexes_for_cur_subframe[i];
        if ((s->channel[c].transmit_coefs = get_bits1(&s->gb)))
            transmit_coeffs = 1;
    }

    av_assert0(s->subframe_len <= WMAPRO_BLOCK_MAX_SIZE);
    if (transmit_coeffs) {
        int step;
        int quant_step = 90 * s->bits_per_sample >> 4;

        /** decode number of vector coded coefficients */
        if ((s->transmit_num_vec_coeffs = get_bits1(&s->gb))) {
            int num_bits = av_log2((s->subframe_len + 3)/4) + 1;
            for (i = 0; i < s->channels_for_cur_subframe; i++) {
                int c = s->channel_indexes_for_cur_subframe[i];
                int num_vec_coeffs = get_bits(&s->gb, num_bits) << 2;
                if (num_vec_coeffs > s->subframe_len) {
                    av_log(s->avctx, AV_LOG_ERROR, "num_vec_coeffs %d is too large\n", num_vec_coeffs);
                    return AVERROR_INVALIDDATA;
                }
                av_assert0(num_vec_coeffs + offset <= FF_ARRAY_ELEMS(s->channel[c].out));
                s->channel[c].num_vec_coeffs = num_vec_coeffs;
            }
        } else {
            for (i = 0; i < s->channels_for_cur_subframe; i++) {
                int c = s->channel_indexes_for_cur_subframe[i];
                s->channel[c].num_vec_coeffs = s->subframe_len;
            }
        }
        /** decode quantization step */
        step = get_sbits(&s->gb, 6);
        quant_step += step;
        if (step == -32 || step == 31) {
            const int sign = (step == 31) - 1;
            int quant = 0;
            while (get_bits_count(&s->gb) + 5 < s->num_saved_bits &&
                   (step = get_bits(&s->gb, 5)) == 31) {
                quant += 31;
            }
            quant_step += ((quant + step) ^ sign) - sign;
        }
        if (quant_step < 0) {
            av_log(s->avctx, AV_LOG_DEBUG, "negative quant step\n");
        }

        /** decode quantization step modifiers for every channel */

        if (s->channels_for_cur_subframe == 1) {
            s->channel[s->channel_indexes_for_cur_subframe[0]].quant_step = quant_step;
        } else {
            int modifier_len = get_bits(&s->gb, 3);
            for (i = 0; i < s->channels_for_cur_subframe; i++) {
                int c = s->channel_indexes_for_cur_subframe[i];
                s->channel[c].quant_step = quant_step;
                if (get_bits1(&s->gb)) {
                    if (modifier_len) {
                        s->channel[c].quant_step += get_bits(&s->gb, modifier_len) + 1;
                    } else
                        ++s->channel[c].quant_step;
                }
            }
        }

        /** decode scale factors */
        if (decode_scale_factors(s) < 0)
            return AVERROR_INVALIDDATA;
    }

    av_dlog(s->avctx, "BITSTREAM: subframe header length was %i\n",
            get_bits_count(&s->gb) - s->subframe_offset);

    /** parse coefficients */
    for (i = 0; i < s->channels_for_cur_subframe; i++) {
        int c = s->channel_indexes_for_cur_subframe[i];
        if (s->channel[c].transmit_coefs &&
            get_bits_count(&s->gb) < s->num_saved_bits) {
            decode_coeffs(s, c);
        } else
            memset(s->channel[c].coeffs, 0,
                   sizeof(*s->channel[c].coeffs) * subframe_len);
    }

    av_dlog(s->avctx, "BITSTREAM: subframe length was %i\n",
            get_bits_count(&s->gb) - s->subframe_offset);

    if (transmit_coeffs) {
        FFTContext *mdct = &s->mdct_ctx[av_log2(subframe_len) - WMAPRO_BLOCK_MIN_BITS];
        /** reconstruct the per channel data */
        inverse_channel_transform(s);
        for (i = 0; i < s->channels_for_cur_subframe; i++) {
            int c = s->channel_indexes_for_cur_subframe[i];
            const int* sf = s->channel[c].scale_factors;
            int b;

            if (c == s->lfe_channel)
                memset(&s->tmp[cur_subwoofer_cutoff], 0, sizeof(*s->tmp) *
                       (subframe_len - cur_subwoofer_cutoff));

            /** inverse quantization and rescaling */
            for (b = 0; b < s->num_bands; b++) {
                const int end = FFMIN(s->cur_sfb_offsets[b+1], s->subframe_len);
                const int exp = s->channel[c].quant_step -
                            (s->channel[c].max_scale_factor - *sf++) *
                            s->channel[c].scale_factor_step;
                const float quant = pow(10.0, exp / 20.0);
                int start = s->cur_sfb_offsets[b];
                s->fdsp.vector_fmul_scalar(s->tmp + start,
                                           s->channel[c].coeffs + start,
                                           quant, end - start);
            }

            /** apply imdct (imdct_half == DCTIV with reverse) */
            mdct->imdct_half(mdct, s->channel[c].coeffs, s->tmp);
        }
    }

    /** window and overlapp-add */
    wmapro_window(s);

    /** handled one subframe */
    for (i = 0; i < s->channels_for_cur_subframe; i++) {
        int c = s->channel_indexes_for_cur_subframe[i];
        if (s->channel[c].cur_subframe >= s->channel[c].num_subframes) {
            av_log(s->avctx, AV_LOG_ERROR, "broken subframe\n");
            return AVERROR_INVALIDDATA;
        }
        ++s->channel[c].cur_subframe;
    }

    return 0;
}

/**
 *@brief Decode one WMA frame.
 *@param s codec context
 *@return 0 if the trailer bit indicates that this is the last frame,
 *        1 if there are additional frames
 */
static int decode_frame(WMAProDecodeCtx *s, AVFrame *frame, int *got_frame_ptr)
{
    AVCodecContext *avctx = s->avctx;
    GetBitContext* gb = &s->gb;
    int more_frames = 0;
    int len = 0;
    int i, ret;

    /** get frame length */
    if (s->len_prefix)
        len = get_bits(gb, s->log2_frame_size);

    av_dlog(s->avctx, "decoding frame with length %x\n", len);

    /** decode tile information */
    if (decode_tilehdr(s)) {
        s->packet_loss = 1;
        return 0;
    }

    /** read postproc transform */
    if (s->avctx->channels > 1 && get_bits1(gb)) {
        if (get_bits1(gb)) {
            for (i = 0; i < avctx->channels * avctx->channels; i++)
                skip_bits(gb, 4);
        }
    }

    /** read drc info */
    if (s->dynamic_range_compression) {
        s->drc_gain = get_bits(gb, 8);
        av_dlog(s->avctx, "drc_gain %i\n", s->drc_gain);
    }

    /** no idea what these are for, might be the number of samples
        that need to be skipped at the beginning or end of a stream */
    if (get_bits1(gb)) {
        int av_unused skip;

        /** usually true for the first frame */
        if (get_bits1(gb)) {
            skip = get_bits(gb, av_log2(s->samples_per_frame * 2));
            av_dlog(s->avctx, "start skip: %i\n", skip);
        }

        /** sometimes true for the last frame */
        if (get_bits1(gb)) {
            skip = get_bits(gb, av_log2(s->samples_per_frame * 2));
            av_dlog(s->avctx, "end skip: %i\n", skip);
        }

    }

    av_dlog(s->avctx, "BITSTREAM: frame header length was %i\n",
            get_bits_count(gb) - s->frame_offset);

    /** reset subframe states */
    s->parsed_all_subframes = 0;
    for (i = 0; i < avctx->channels; i++) {
        s->channel[i].decoded_samples = 0;
        s->channel[i].cur_subframe    = 0;
        s->channel[i].reuse_sf        = 0;
    }

    /** decode all subframes */
    while (!s->parsed_all_subframes) {
        if (decode_subframe(s) < 0) {
            s->packet_loss = 1;
            return 0;
        }
    }

    /* get output buffer */
    frame->nb_samples = s->samples_per_frame;
    if ((ret = ff_get_buffer(avctx, frame, 0)) < 0) {
        s->packet_loss = 1;
        return 0;
    }

    /** copy samples to the output buffer */
    for (i = 0; i < avctx->channels; i++)
        memcpy(frame->extended_data[i], s->channel[i].out,
               s->samples_per_frame * sizeof(*s->channel[i].out));

    for (i = 0; i < avctx->channels; i++) {
        /** reuse second half of the IMDCT output for the next frame */
        memcpy(&s->channel[i].out[0],
               &s->channel[i].out[s->samples_per_frame],
               s->samples_per_frame * sizeof(*s->channel[i].out) >> 1);
    }

    if (s->skip_frame) {
        s->skip_frame = 0;
        *got_frame_ptr = 0;
        av_frame_unref(frame);
    } else {
        *got_frame_ptr = 1;
    }

    if (s->len_prefix) {
        if (len != (get_bits_count(gb) - s->frame_offset) + 2) {
            /** FIXME: not sure if this is always an error */
            av_log(s->avctx, AV_LOG_ERROR,
                   "frame[%i] would have to skip %i bits\n", s->frame_num,
                   len - (get_bits_count(gb) - s->frame_offset) - 1);
            s->packet_loss = 1;
            return 0;
        }

        /** skip the rest of the frame data */
        skip_bits_long(gb, len - (get_bits_count(gb) - s->frame_offset) - 1);
    } else {
        while (get_bits_count(gb) < s->num_saved_bits && get_bits1(gb) == 0) {
        }
    }

    /** decode trailer bit */
    more_frames = get_bits1(gb);

    ++s->frame_num;
    return more_frames;
}

/**
 *@brief Calculate remaining input buffer length.
 *@param s codec context
 *@param gb bitstream reader context
 *@return remaining size in bits
 */
static int remaining_bits(WMAProDecodeCtx *s, GetBitContext *gb)
{
    return s->buf_bit_size - get_bits_count(gb);
}

/**
 *@brief Fill the bit reservoir with a (partial) frame.
 *@param s codec context
 *@param gb bitstream reader context
 *@param len length of the partial frame
 *@param append decides whether to reset the buffer or not
 */
static void save_bits(WMAProDecodeCtx *s, GetBitContext* gb, int len,
                      int append)
{
    int buflen;

    /** when the frame data does not need to be concatenated, the input buffer
        is reset and additional bits from the previous frame are copied
        and skipped later so that a fast byte copy is possible */

    if (!append) {
        s->frame_offset = get_bits_count(gb) & 7;
        s->num_saved_bits = s->frame_offset;
        init_put_bits(&s->pb, s->frame_data, MAX_FRAMESIZE);
    }

    buflen = (put_bits_count(&s->pb) + len + 8) >> 3;

    if (len <= 0 || buflen > MAX_FRAMESIZE) {
        avpriv_request_sample(s->avctx, "Too small input buffer");
        s->packet_loss = 1;
        return;
    }

    av_assert0(len <= put_bits_left(&s->pb));

    s->num_saved_bits += len;
    if (!append) {
        avpriv_copy_bits(&s->pb, gb->buffer + (get_bits_count(gb) >> 3),
                     s->num_saved_bits);
    } else {
        int align = 8 - (get_bits_count(gb) & 7);
        align = FFMIN(align, len);
        put_bits(&s->pb, align, get_bits(gb, align));
        len -= align;
        avpriv_copy_bits(&s->pb, gb->buffer + (get_bits_count(gb) >> 3), len);
    }
    skip_bits_long(gb, len);

    {
        PutBitContext tmp = s->pb;
        flush_put_bits(&tmp);
    }

    init_get_bits(&s->gb, s->frame_data, s->num_saved_bits);
    skip_bits(&s->gb, s->frame_offset);
}

/**
 *@brief Decode a single WMA packet.
 *@param avctx codec context
 *@param data the output buffer
 *@param avpkt input packet
 *@return number of bytes that were read from the input buffer
 */
static int decode_packet(AVCodecContext *avctx, void *data,
                         int *got_frame_ptr, AVPacket* avpkt)
{
    WMAProDecodeCtx *s = avctx->priv_data;
    GetBitContext* gb  = &s->pgb;
    const uint8_t* buf = avpkt->data;
    int buf_size       = avpkt->size;
    int num_bits_prev_frame;
    int packet_sequence_number;

    *got_frame_ptr = 0;

    if (s->packet_done || s->packet_loss) {
        s->packet_done = 0;

        /** sanity check for the buffer length */
        if (buf_size < avctx->block_align) {
            av_log(avctx, AV_LOG_ERROR, "Input packet too small (%d < %d)\n",
                   buf_size, avctx->block_align);
            return AVERROR_INVALIDDATA;
        }

        s->next_packet_start = buf_size - avctx->block_align;
        buf_size = avctx->block_align;
        s->buf_bit_size = buf_size << 3;

        /** parse packet header */
        init_get_bits(gb, buf, s->buf_bit_size);
        packet_sequence_number = get_bits(gb, 4);
        skip_bits(gb, 2);

        /** get number of bits that need to be added to the previous frame */
        num_bits_prev_frame = get_bits(gb, s->log2_frame_size);
        av_dlog(avctx, "packet[%d]: nbpf %x\n", avctx->frame_number,
                num_bits_prev_frame);

        /** check for packet loss */
        if (!s->packet_loss &&
            ((s->packet_sequence_number + 1) & 0xF) != packet_sequence_number) {
            s->packet_loss = 1;
            av_log(avctx, AV_LOG_ERROR, "Packet loss detected! seq %x vs %x\n",
                   s->packet_sequence_number, packet_sequence_number);
        }
        s->packet_sequence_number = packet_sequence_number;

        if (num_bits_prev_frame > 0) {
            int remaining_packet_bits = s->buf_bit_size - get_bits_count(gb);
            if (num_bits_prev_frame >= remaining_packet_bits) {
                num_bits_prev_frame = remaining_packet_bits;
                s->packet_done = 1;
            }

            /** append the previous frame data to the remaining data from the
                previous packet to create a full frame */
            save_bits(s, gb, num_bits_prev_frame, 1);
            av_dlog(avctx, "accumulated %x bits of frame data\n",
                    s->num_saved_bits - s->frame_offset);

            /** decode the cross packet frame if it is valid */
            if (!s->packet_loss)
                decode_frame(s, data, got_frame_ptr);
        } else if (s->num_saved_bits - s->frame_offset) {
            av_dlog(avctx, "ignoring %x previously saved bits\n",
                    s->num_saved_bits - s->frame_offset);
        }

        if (s->packet_loss) {
            /** reset number of saved bits so that the decoder
                does not start to decode incomplete frames in the
                s->len_prefix == 0 case */
            s->num_saved_bits = 0;
            s->packet_loss = 0;
        }

    } else {
        int frame_size;
        s->buf_bit_size = (avpkt->size - s->next_packet_start) << 3;
        init_get_bits(gb, avpkt->data, s->buf_bit_size);
        skip_bits(gb, s->packet_offset);
        if (s->len_prefix && remaining_bits(s, gb) > s->log2_frame_size &&
            (frame_size = show_bits(gb, s->log2_frame_size)) &&
            frame_size <= remaining_bits(s, gb)) {
            save_bits(s, gb, frame_size, 0);
            if (!s->packet_loss)
                s->packet_done = !decode_frame(s, data, got_frame_ptr);
        } else if (!s->len_prefix
                   && s->num_saved_bits > get_bits_count(&s->gb)) {
            /** when the frames do not have a length prefix, we don't know
                the compressed length of the individual frames
                however, we know what part of a new packet belongs to the
                previous frame
                therefore we save the incoming packet first, then we append
                the "previous frame" data from the next packet so that
                we get a buffer that only contains full frames */
            s->packet_done = !decode_frame(s, data, got_frame_ptr);
        } else
            s->packet_done = 1;
    }

    if (s->packet_done && !s->packet_loss &&
        remaining_bits(s, gb) > 0) {
        /** save the rest of the data so that it can be decoded
            with the next packet */
        save_bits(s, gb, remaining_bits(s, gb), 0);
    }

    s->packet_offset = get_bits_count(gb) & 7;
    if (s->packet_loss)
        return AVERROR_INVALIDDATA;

    return get_bits_count(gb) >> 3;
}

/**
 *@brief Clear decoder buffers (for seeking).
 *@param avctx codec context
 */
static void flush(AVCodecContext *avctx)
{
    WMAProDecodeCtx *s = avctx->priv_data;
    int i;
    /** reset output buffer as a part of it is used during the windowing of a
        new frame */
    for (i = 0; i < avctx->channels; i++)
        memset(s->channel[i].out, 0, s->samples_per_frame *
               sizeof(*s->channel[i].out));
    s->packet_loss = 1;
}


/**
 *@brief wmapro decoder
 */
AVCodec ff_wmapro_decoder = {
    .name           = "wmapro",
    .type           = AVMEDIA_TYPE_AUDIO,
    .id             = AV_CODEC_ID_WMAPRO,
    .priv_data_size = sizeof(WMAProDecodeCtx),
    .init           = decode_init,
    .close          = decode_end,
    .decode         = decode_packet,
    .capabilities   = CODEC_CAP_SUBFRAMES | CODEC_CAP_DR1,
    .flush          = flush,
    .long_name      = NULL_IF_CONFIG_SMALL("Windows Media Audio 9 Professional"),
    .sample_fmts    = (const enum AVSampleFormat[]) { AV_SAMPLE_FMT_FLTP,
                                                      AV_SAMPLE_FMT_NONE },
};<|MERGE_RESOLUTION|>--- conflicted
+++ resolved
@@ -337,15 +337,9 @@
         return AVERROR_INVALIDDATA;
     }
 
-<<<<<<< HEAD
-    if (s->min_samples_per_subframe < (1<<WMAPRO_BLOCK_MIN_BITS)) {
+    if (s->min_samples_per_subframe < WMAPRO_BLOCK_MIN_SIZE) {
         av_log(avctx, AV_LOG_ERROR, "min_samples_per_subframe of %d too small\n",
                s->min_samples_per_subframe);
-=======
-    if (s->min_samples_per_subframe < WMAPRO_BLOCK_MIN_SIZE) {
-        av_log(avctx, AV_LOG_ERROR, "Invalid minimum block size %i\n",
-               s->max_num_subframes);
->>>>>>> d4a217a4
         return AVERROR_INVALIDDATA;
     }
 
