/*
 * PNG image format
 * Copyright (c) 2003 Fabrice Bellard
 *
 * This file is part of FFmpeg.
 *
 * FFmpeg is free software; you can redistribute it and/or
 * modify it under the terms of the GNU Lesser General Public
 * License as published by the Free Software Foundation; either
 * version 2.1 of the License, or (at your option) any later version.
 *
 * FFmpeg is distributed in the hope that it will be useful,
 * but WITHOUT ANY WARRANTY; without even the implied warranty of
 * MERCHANTABILITY or FITNESS FOR A PARTICULAR PURPOSE.  See the GNU
 * Lesser General Public License for more details.
 *
 * You should have received a copy of the GNU Lesser General Public
 * License along with FFmpeg; if not, write to the Free Software
 * Foundation, Inc., 51 Franklin Street, Fifth Floor, Boston, MA 02110-1301 USA
 */

//#define DEBUG

#include "libavutil/bprint.h"
#include "libavutil/imgutils.h"
#include "avcodec.h"
#include "bytestream.h"
#include "internal.h"
#include "png.h"
#include "pngdsp.h"

/* TODO:
 * - add 16 bit depth support
 */

#include <zlib.h>

//#define DEBUG

typedef struct PNGDecContext {
    PNGDSPContext dsp;
    AVCodecContext *avctx;

    GetByteContext gb;
    AVFrame *prev;

    int state;
    int width, height;
    int bit_depth;
    int color_type;
    int compression_type;
    int interlace_type;
    int filter_type;
    int channels;
    int bits_per_pixel;
    int bpp;

    uint8_t *image_buf;
    int image_linesize;
    uint32_t palette[256];
    uint8_t *crow_buf;
    uint8_t *last_row;
    uint8_t *tmp_row;
    int pass;
    int crow_size; /* compressed row size (include filter type) */
    int row_size; /* decompressed row size */
    int pass_row_size; /* decompress row size of the current pass */
    int y;
    z_stream zstream;
} PNGDecContext;

/* Mask to determine which pixels are valid in a pass */
static const uint8_t png_pass_mask[NB_PASSES] = {
    0x01, 0x01, 0x11, 0x11, 0x55, 0x55, 0xff,
};

/* Mask to determine which y pixels can be written in a pass */
static const uint8_t png_pass_dsp_ymask[NB_PASSES] = {
    0xff, 0xff, 0x0f, 0xff, 0x33, 0xff, 0x55,
};

/* Mask to determine which pixels to overwrite while displaying */
static const uint8_t png_pass_dsp_mask[NB_PASSES] = {
    0xff, 0x0f, 0xff, 0x33, 0xff, 0x55, 0xff
};

/* NOTE: we try to construct a good looking image at each pass. width
   is the original image width. We also do pixel format conversion at
   this stage */
static void png_put_interlaced_row(uint8_t *dst, int width,
                                   int bits_per_pixel, int pass,
                                   int color_type, const uint8_t *src)
{
    int x, mask, dsp_mask, j, src_x, b, bpp;
    uint8_t *d;
    const uint8_t *s;

    mask     = png_pass_mask[pass];
    dsp_mask = png_pass_dsp_mask[pass];

    switch (bits_per_pixel) {
    case 1:
        src_x = 0;
        for (x = 0; x < width; x++) {
            j = (x & 7);
            if ((dsp_mask << j) & 0x80) {
                b = (src[src_x >> 3] >> (7 - (src_x & 7))) & 1;
                dst[x >> 3] &= 0xFF7F>>j;
                dst[x >> 3] |= b << (7 - j);
            }
            if ((mask << j) & 0x80)
                src_x++;
        }
        break;
    case 2:
        src_x = 0;
        for (x = 0; x < width; x++) {
            int j2 = 2 * (x & 3);
            j = (x & 7);
            if ((dsp_mask << j) & 0x80) {
                b = (src[src_x >> 2] >> (6 - 2*(src_x & 3))) & 3;
                dst[x >> 2] &= 0xFF3F>>j2;
                dst[x >> 2] |= b << (6 - j2);
            }
            if ((mask << j) & 0x80)
                src_x++;
        }
        break;
    case 4:
        src_x = 0;
        for (x = 0; x < width; x++) {
            int j2 = 4*(x&1);
            j = (x & 7);
            if ((dsp_mask << j) & 0x80) {
                b = (src[src_x >> 1] >> (4 - 4*(src_x & 1))) & 15;
                dst[x >> 1] &= 0xFF0F>>j2;
                dst[x >> 1] |= b << (4 - j2);
            }
            if ((mask << j) & 0x80)
                src_x++;
        }
        break;
    default:
        bpp = bits_per_pixel >> 3;
        d   = dst;
        s   = src;
            for (x = 0; x < width; x++) {
                j = x & 7;
                if ((dsp_mask << j) & 0x80) {
                    memcpy(d, s, bpp);
                }
                d += bpp;
                if ((mask << j) & 0x80)
                    s += bpp;
            }
        break;
    }
}

void ff_add_png_paeth_prediction(uint8_t *dst, uint8_t *src, uint8_t *top, int w, int bpp)
{
    int i;
    for (i = 0; i < w; i++) {
        int a, b, c, p, pa, pb, pc;

        a = dst[i - bpp];
        b = top[i];
        c = top[i - bpp];

        p  = b - c;
        pc = a - c;

        pa = abs(p);
        pb = abs(pc);
        pc = abs(p + pc);

        if (pa <= pb && pa <= pc)
            p = a;
        else if (pb <= pc)
            p = b;
        else
            p = c;
        dst[i] = p + src[i];
    }
}

#define UNROLL1(bpp, op) {\
                 r = dst[0];\
    if(bpp >= 2) g = dst[1];\
    if(bpp >= 3) b = dst[2];\
    if(bpp >= 4) a = dst[3];\
    for(; i <= size - bpp; i+=bpp) {\
        dst[i+0] = r = op(r, src[i+0], last[i+0]);\
        if(bpp == 1) continue;\
        dst[i+1] = g = op(g, src[i+1], last[i+1]);\
        if(bpp == 2) continue;\
        dst[i+2] = b = op(b, src[i+2], last[i+2]);\
        if(bpp == 3) continue;\
        dst[i+3] = a = op(a, src[i+3], last[i+3]);\
    }\
}

#define UNROLL_FILTER(op)\
         if(bpp == 1) UNROLL1(1, op)\
    else if(bpp == 2) UNROLL1(2, op)\
    else if(bpp == 3) UNROLL1(3, op)\
    else if(bpp == 4) UNROLL1(4, op)\
    for (; i < size; i++) {\
        dst[i] = op(dst[i-bpp], src[i], last[i]);\
    }\

/* NOTE: 'dst' can be equal to 'last' */
static void png_filter_row(PNGDSPContext *dsp, uint8_t *dst, int filter_type,
                           uint8_t *src, uint8_t *last, int size, int bpp)
{
    int i, p, r, g, b, a;

    switch (filter_type) {
    case PNG_FILTER_VALUE_NONE:
        memcpy(dst, src, size);
        break;
    case PNG_FILTER_VALUE_SUB:
        for (i = 0; i < bpp; i++) {
            dst[i] = src[i];
        }
        if (bpp == 4) {
            p = *(int*)dst;
            for (; i < size; i += bpp) {
                int s = *(int*)(src + i);
                p = ((s & 0x7f7f7f7f) + (p & 0x7f7f7f7f)) ^ ((s ^ p) & 0x80808080);
                *(int*)(dst + i) = p;
            }
        } else {
#define OP_SUB(x,s,l) x+s
            UNROLL_FILTER(OP_SUB);
        }
        break;
    case PNG_FILTER_VALUE_UP:
        dsp->add_bytes_l2(dst, src, last, size);
        break;
    case PNG_FILTER_VALUE_AVG:
        for (i = 0; i < bpp; i++) {
            p = (last[i] >> 1);
            dst[i] = p + src[i];
        }
#define OP_AVG(x,s,l) (((x + l) >> 1) + s) & 0xff
        UNROLL_FILTER(OP_AVG);
        break;
    case PNG_FILTER_VALUE_PAETH:
        for (i = 0; i < bpp; i++) {
            p = last[i];
            dst[i] = p + src[i];
        }
        if (bpp > 2 && size > 4) {
            // would write off the end of the array if we let it process the last pixel with bpp=3
            int w = bpp == 4 ? size : size - 3;
            dsp->add_paeth_prediction(dst + i, src + i, last + i, w - i, bpp);
            i = w;
        }
        ff_add_png_paeth_prediction(dst + i, src + i, last + i, size - i, bpp);
        break;
    }
}

/* This used to be called "deloco" in FFmpeg
 * and is actually an inverse reversible colorspace transformation */
#define YUV2RGB(NAME, TYPE) \
static void deloco_ ## NAME(TYPE *dst, int size, int alpha) \
{ \
    int i; \
    for (i = 0; i < size; i += 3 + alpha) { \
        int g = dst [i+1]; \
        dst[i+0] += g; \
        dst[i+2] += g; \
    } \
}

YUV2RGB(rgb8, uint8_t)
YUV2RGB(rgb16, uint16_t)

/* process exactly one decompressed row */
static void png_handle_row(PNGDecContext *s)
{
    uint8_t *ptr, *last_row;
    int got_line;

    if (!s->interlace_type) {
        ptr = s->image_buf + s->image_linesize * s->y;
            if (s->y == 0)
                last_row = s->last_row;
            else
                last_row = ptr - s->image_linesize;

            png_filter_row(&s->dsp, ptr, s->crow_buf[0], s->crow_buf + 1,
                           last_row, s->row_size, s->bpp);
        /* loco lags by 1 row so that it doesn't interfere with top prediction */
        if (s->filter_type == PNG_FILTER_TYPE_LOCO && s->y > 0) {
            if (s->bit_depth == 16) {
                deloco_rgb16((uint16_t *)(ptr - s->image_linesize), s->row_size / 2,
                             s->color_type == PNG_COLOR_TYPE_RGB_ALPHA);
            } else {
                deloco_rgb8(ptr - s->image_linesize, s->row_size,
                            s->color_type == PNG_COLOR_TYPE_RGB_ALPHA);
            }
        }
        s->y++;
        if (s->y == s->height) {
            s->state |= PNG_ALLIMAGE;
            if (s->filter_type == PNG_FILTER_TYPE_LOCO) {
                if (s->bit_depth == 16) {
                    deloco_rgb16((uint16_t *)ptr, s->row_size / 2,
                                 s->color_type == PNG_COLOR_TYPE_RGB_ALPHA);
                } else {
                    deloco_rgb8(ptr, s->row_size,
                                s->color_type == PNG_COLOR_TYPE_RGB_ALPHA);
                }
            }
        }
    } else {
        got_line = 0;
        for (;;) {
            ptr = s->image_buf + s->image_linesize * s->y;
            if ((ff_png_pass_ymask[s->pass] << (s->y & 7)) & 0x80) {
                /* if we already read one row, it is time to stop to
                   wait for the next one */
                if (got_line)
                    break;
                png_filter_row(&s->dsp, s->tmp_row, s->crow_buf[0], s->crow_buf + 1,
                               s->last_row, s->pass_row_size, s->bpp);
                FFSWAP(uint8_t*, s->last_row, s->tmp_row);
                got_line = 1;
            }
            if ((png_pass_dsp_ymask[s->pass] << (s->y & 7)) & 0x80) {
                png_put_interlaced_row(ptr, s->width, s->bits_per_pixel, s->pass,
                                       s->color_type, s->last_row);
            }
            s->y++;
            if (s->y == s->height) {
                memset(s->last_row, 0, s->row_size);
                for (;;) {
                    if (s->pass == NB_PASSES - 1) {
                        s->state |= PNG_ALLIMAGE;
                        goto the_end;
                    } else {
                        s->pass++;
                        s->y = 0;
                        s->pass_row_size = ff_png_pass_row_size(s->pass,
                                                             s->bits_per_pixel,
                                                             s->width);
                        s->crow_size = s->pass_row_size + 1;
                        if (s->pass_row_size != 0)
                            break;
                        /* skip pass if empty row */
                    }
                }
            }
        }
    the_end: ;
    }
}

static int png_decode_idat(PNGDecContext *s, int length)
{
    int ret;
    s->zstream.avail_in = FFMIN(length, bytestream2_get_bytes_left(&s->gb));
    s->zstream.next_in  = (unsigned char *)s->gb.buffer;
    bytestream2_skip(&s->gb, length);

    /* decode one line if possible */
    while (s->zstream.avail_in > 0) {
        ret = inflate(&s->zstream, Z_PARTIAL_FLUSH);
        if (ret != Z_OK && ret != Z_STREAM_END) {
            av_log(s->avctx, AV_LOG_ERROR, "inflate returned %d\n", ret);
            return -1;
        }
        if (s->zstream.avail_out == 0) {
            if (!(s->state & PNG_ALLIMAGE)) {
                png_handle_row(s);
            }
            s->zstream.avail_out = s->crow_size;
            s->zstream.next_out  = s->crow_buf;
        }
    }
    return 0;
}

static int decode_zbuf(AVBPrint *bp, const uint8_t *data,
                       const uint8_t *data_end)
{
    z_stream zstream;
    unsigned char *buf;
    unsigned buf_size;
    int ret;

    zstream.zalloc = ff_png_zalloc;
    zstream.zfree  = ff_png_zfree;
    zstream.opaque = NULL;
    if (inflateInit(&zstream) != Z_OK)
        return AVERROR_EXTERNAL;
    zstream.next_in  = (unsigned char *)data;
    zstream.avail_in = data_end - data;
    av_bprint_init(bp, 0, -1);

    while (zstream.avail_in > 0) {
        av_bprint_get_buffer(bp, 1, &buf, &buf_size);
        if (!buf_size) {
            ret = AVERROR(ENOMEM);
            goto fail;
        }
        zstream.next_out  = buf;
        zstream.avail_out = buf_size;
        ret = inflate(&zstream, Z_PARTIAL_FLUSH);
        if (ret != Z_OK && ret != Z_STREAM_END) {
            ret = AVERROR_EXTERNAL;
            goto fail;
        }
        bp->len += zstream.next_out - buf;
        if (ret == Z_STREAM_END)
            break;
    }
    inflateEnd(&zstream);
    bp->str[bp->len] = 0;
    return 0;

fail:
    inflateEnd(&zstream);
    av_bprint_finalize(bp, NULL);
    return ret;
}

static uint8_t *iso88591_to_utf8(const uint8_t *in, size_t size_in)
{
    size_t extra = 0, i;
    uint8_t *out, *q;

    for (i = 0; i < size_in; i++)
        extra += in[i] >= 0x80;
    if (size_in == SIZE_MAX || extra > SIZE_MAX - size_in - 1)
        return NULL;
    q = out = av_malloc(size_in + extra + 1);
    if (!out)
        return NULL;
    for (i = 0; i < size_in; i++) {
        if (in[i] >= 0x80) {
            *(q++) = 0xC0 | (in[i] >> 6);
            *(q++) = 0x80 | (in[i] & 0x3F);
        } else {
            *(q++) = in[i];
        }
    }
    *(q++) = 0;
    return out;
}

static int decode_text_chunk(PNGDecContext *s, uint32_t length, int compressed,
                             AVDictionary **dict)
{
    int ret, method;
    const uint8_t *data        = s->gb.buffer;
    const uint8_t *data_end    = data + length;
    const uint8_t *keyword     = data;
    const uint8_t *keyword_end = memchr(keyword, 0, data_end - keyword);
    uint8_t *kw_utf8 = NULL, *text, *txt_utf8 = NULL;
    unsigned text_len;
    AVBPrint bp;

    if (!keyword_end)
        return AVERROR_INVALIDDATA;
    data = keyword_end + 1;

    if (compressed) {
        if (data == data_end)
            return AVERROR_INVALIDDATA;
        method = *(data++);
        if (method)
            return AVERROR_INVALIDDATA;
        if ((ret = decode_zbuf(&bp, data, data_end)) < 0)
            return ret;
        text_len = bp.len;
        av_bprint_finalize(&bp, (char **)&text);
        if (!text)
            return AVERROR(ENOMEM);
    } else {
        text = (uint8_t *)data;
        text_len = data_end - text;
    }

    kw_utf8  = iso88591_to_utf8(keyword, keyword_end - keyword);
    txt_utf8 = iso88591_to_utf8(text, text_len);
    if (text != data)
        av_free(text);
    if (!(kw_utf8 && txt_utf8)) {
        av_free(kw_utf8);
        av_free(txt_utf8);
        return AVERROR(ENOMEM);
    }

    av_dict_set(dict, kw_utf8, txt_utf8,
                AV_DICT_DONT_STRDUP_KEY | AV_DICT_DONT_STRDUP_VAL);
    return 0;
}

static int decode_frame(AVCodecContext *avctx,
                        void *data, int *got_frame,
                        AVPacket *avpkt)
{
    PNGDecContext * const s = avctx->priv_data;
    const uint8_t *buf      = avpkt->data;
    int buf_size            = avpkt->size;
<<<<<<< HEAD
    AVFrame *picture        = data;
    AVDictionary *metadata  = NULL;
=======
    AVFrame *p              = data;
>>>>>>> 759001c5
    uint8_t *crow_buf_base  = NULL;
    uint32_t tag, length;
    int64_t sig;
    int ret;

<<<<<<< HEAD
    FFSWAP(AVFrame *, s->current_picture, s->last_picture);
    avctx->coded_frame = s->current_picture;
    p = s->current_picture;

    bytestream2_init(&s->gb, buf, buf_size);

=======
>>>>>>> 759001c5
    /* check signature */
    sig = bytestream2_get_be64(&s->gb);
    if (sig != PNGSIG &&
        sig != MNGSIG) {
        av_log(avctx, AV_LOG_ERROR, "Missing png signature\n");
        return -1;
    }

    s->y = s->state = 0;

    /* init the zlib */
    s->zstream.zalloc = ff_png_zalloc;
    s->zstream.zfree  = ff_png_zfree;
    s->zstream.opaque = NULL;
    ret = inflateInit(&s->zstream);
    if (ret != Z_OK) {
        av_log(avctx, AV_LOG_ERROR, "inflateInit returned %d\n", ret);
        return -1;
    }
    for (;;) {
        if (bytestream2_get_bytes_left(&s->gb) <= 0) {
            av_log(avctx, AV_LOG_ERROR, "No bytes left\n");
            goto fail;
        }

        length = bytestream2_get_be32(&s->gb);
        if (length > 0x7fffffff || length > bytestream2_get_bytes_left(&s->gb))  {
            av_log(avctx, AV_LOG_ERROR, "chunk too big\n");
            goto fail;
        }
        tag = bytestream2_get_le32(&s->gb);
        if (avctx->debug & FF_DEBUG_STARTCODE)
            av_log(avctx, AV_LOG_DEBUG, "png: tag=%c%c%c%c length=%u\n",
                (tag & 0xff),
                ((tag >> 8) & 0xff),
                ((tag >> 16) & 0xff),
                ((tag >> 24) & 0xff), length);
        switch (tag) {
        case MKTAG('I', 'H', 'D', 'R'):
            if (length != 13)
                goto fail;
            s->width  = bytestream2_get_be32(&s->gb);
            s->height = bytestream2_get_be32(&s->gb);
            if (av_image_check_size(s->width, s->height, 0, avctx)) {
                s->width = s->height = 0;
                av_log(avctx, AV_LOG_ERROR, "Invalid image size\n");
                goto fail;
            }
            s->bit_depth        = bytestream2_get_byte(&s->gb);
            s->color_type       = bytestream2_get_byte(&s->gb);
            s->compression_type = bytestream2_get_byte(&s->gb);
            s->filter_type      = bytestream2_get_byte(&s->gb);
            s->interlace_type   = bytestream2_get_byte(&s->gb);
            bytestream2_skip(&s->gb, 4); /* crc */
            s->state |= PNG_IHDR;
            if (avctx->debug & FF_DEBUG_PICT_INFO)
                av_log(avctx, AV_LOG_DEBUG, "width=%d height=%d depth=%d color_type=%d "
                    "compression_type=%d filter_type=%d interlace_type=%d\n",
                    s->width, s->height, s->bit_depth, s->color_type,
                    s->compression_type, s->filter_type, s->interlace_type);
            break;
        case MKTAG('p', 'H', 'Y', 's'):
            if (s->state & PNG_IDAT) {
                av_log(avctx, AV_LOG_ERROR, "pHYs after IDAT\n");
                goto fail;
            }
            avctx->sample_aspect_ratio.num = bytestream2_get_be32(&s->gb);
            avctx->sample_aspect_ratio.den = bytestream2_get_be32(&s->gb);
            if (avctx->sample_aspect_ratio.num < 0 || avctx->sample_aspect_ratio.den < 0)
                avctx->sample_aspect_ratio = (AVRational){ 0, 1 };
            bytestream2_skip(&s->gb, 1); /* unit specifier */
            bytestream2_skip(&s->gb, 4); /* crc */
            break;
        case MKTAG('I', 'D', 'A', 'T'):
            if (!(s->state & PNG_IHDR)) {
                av_log(avctx, AV_LOG_ERROR, "IDAT without IHDR\n");
                goto fail;
            }
            if (!(s->state & PNG_IDAT)) {
                /* init image info */
                avctx->width  = s->width;
                avctx->height = s->height;

                s->channels       = ff_png_get_nb_channels(s->color_type);
                s->bits_per_pixel = s->bit_depth * s->channels;
                s->bpp            = (s->bits_per_pixel + 7) >> 3;
                s->row_size       = (avctx->width * s->bits_per_pixel + 7) >> 3;

                if ((s->bit_depth == 2 || s->bit_depth == 4 || s->bit_depth == 8) &&
                    s->color_type == PNG_COLOR_TYPE_RGB) {
                    avctx->pix_fmt = AV_PIX_FMT_RGB24;
                } else if ((s->bit_depth == 2 || s->bit_depth == 4 || s->bit_depth == 8) &&
                           s->color_type == PNG_COLOR_TYPE_RGB_ALPHA) {
                    avctx->pix_fmt = AV_PIX_FMT_RGBA;
                } else if ((s->bit_depth == 2 || s->bit_depth == 4 || s->bit_depth == 8) &&
                           s->color_type == PNG_COLOR_TYPE_GRAY) {
                    avctx->pix_fmt = AV_PIX_FMT_GRAY8;
                } else if (s->bit_depth == 16 &&
                           s->color_type == PNG_COLOR_TYPE_GRAY) {
                    avctx->pix_fmt = AV_PIX_FMT_GRAY16BE;
                } else if (s->bit_depth == 16 &&
                           s->color_type == PNG_COLOR_TYPE_RGB) {
                    avctx->pix_fmt = AV_PIX_FMT_RGB48BE;
                } else if (s->bit_depth == 16 &&
                           s->color_type == PNG_COLOR_TYPE_RGB_ALPHA) {
                    avctx->pix_fmt = AV_PIX_FMT_RGBA64BE;
                } else if ((s->bits_per_pixel == 1 || s->bits_per_pixel == 2 || s->bits_per_pixel == 4 || s->bits_per_pixel == 8) &&
                           s->color_type == PNG_COLOR_TYPE_PALETTE) {
                    avctx->pix_fmt = AV_PIX_FMT_PAL8;
                } else if (s->bit_depth == 1) {
                    avctx->pix_fmt = AV_PIX_FMT_MONOBLACK;
                } else if (s->bit_depth == 8 &&
                           s->color_type == PNG_COLOR_TYPE_GRAY_ALPHA) {
                    avctx->pix_fmt = AV_PIX_FMT_Y400A;
                } else {
                    av_log(avctx, AV_LOG_ERROR, "unsupported bit depth %d "
                                                "and color type %d\n",
                                                 s->bit_depth, s->color_type);
                    goto fail;
                }

<<<<<<< HEAD
                p->reference = 3;
                if (ff_get_buffer(avctx, p) < 0) {
=======
                if (ff_get_buffer(avctx, p, AV_GET_BUFFER_FLAG_REF) < 0) {
>>>>>>> 759001c5
                    av_log(avctx, AV_LOG_ERROR, "get_buffer() failed\n");
                    goto fail;
                }
                p->pict_type        = AV_PICTURE_TYPE_I;
                p->key_frame        = 1;
                p->interlaced_frame = !!s->interlace_type;

                /* compute the compressed row size */
                if (!s->interlace_type) {
                    s->crow_size = s->row_size + 1;
                } else {
                    s->pass = 0;
                    s->pass_row_size = ff_png_pass_row_size(s->pass,
                                                         s->bits_per_pixel,
                                                         s->width);
                    s->crow_size = s->pass_row_size + 1;
                }
                av_dlog(avctx, "row_size=%d crow_size =%d\n",
                        s->row_size, s->crow_size);
                s->image_buf      = p->data[0];
                s->image_linesize = p->linesize[0];
                /* copy the palette if needed */
                if (avctx->pix_fmt == AV_PIX_FMT_PAL8)
                    memcpy(p->data[1], s->palette, 256 * sizeof(uint32_t));
                /* empty row is used if differencing to the first row */
                s->last_row = av_mallocz(s->row_size);
                if (!s->last_row)
                    goto fail;
                if (s->interlace_type ||
                    s->color_type == PNG_COLOR_TYPE_RGB_ALPHA) {
                    s->tmp_row = av_malloc(s->row_size);
                    if (!s->tmp_row)
                        goto fail;
                }
                /* compressed row */
                crow_buf_base = av_malloc(s->row_size + 16);
                if (!crow_buf_base)
                    goto fail;

                /* we want crow_buf+1 to be 16-byte aligned */
                s->crow_buf          = crow_buf_base + 15;
                s->zstream.avail_out = s->crow_size;
                s->zstream.next_out  = s->crow_buf;
            }
            s->state |= PNG_IDAT;
            if (png_decode_idat(s, length) < 0)
                goto fail;
            bytestream2_skip(&s->gb, 4); /* crc */
            break;
        case MKTAG('P', 'L', 'T', 'E'):
            {
                int n, i, r, g, b;

                if ((length % 3) != 0 || length > 256 * 3)
                    goto skip_tag;
                /* read the palette */
                n = length / 3;
                for (i = 0; i < n; i++) {
                    r = bytestream2_get_byte(&s->gb);
                    g = bytestream2_get_byte(&s->gb);
                    b = bytestream2_get_byte(&s->gb);
                    s->palette[i] = (0xFFU << 24) | (r << 16) | (g << 8) | b;
                }
                for (; i < 256; i++) {
                    s->palette[i] = (0xFFU << 24);
                }
                s->state |= PNG_PLTE;
                bytestream2_skip(&s->gb, 4); /* crc */
            }
            break;
        case MKTAG('t', 'R', 'N', 'S'):
            {
                int v, i;

                /* read the transparency. XXX: Only palette mode supported */
                if (s->color_type != PNG_COLOR_TYPE_PALETTE ||
                    length > 256 ||
                    !(s->state & PNG_PLTE))
                    goto skip_tag;
                for (i = 0; i < length; i++) {
                    v = bytestream2_get_byte(&s->gb);
                    s->palette[i] = (s->palette[i] & 0x00ffffff) | (v << 24);
                }
                bytestream2_skip(&s->gb, 4); /* crc */
            }
            break;
        case MKTAG('t', 'E', 'X', 't'):
            if (decode_text_chunk(s, length, 0, &metadata) < 0)
                av_log(avctx, AV_LOG_WARNING, "Broken tEXt chunk\n");
            bytestream2_skip(&s->gb, length + 4);
            break;
        case MKTAG('z', 'T', 'X', 't'):
            if (decode_text_chunk(s, length, 1, &metadata) < 0)
                av_log(avctx, AV_LOG_WARNING, "Broken zTXt chunk\n");
            bytestream2_skip(&s->gb, length + 4);
            break;
        case MKTAG('I', 'E', 'N', 'D'):
            if (!(s->state & PNG_ALLIMAGE))
                av_log(avctx, AV_LOG_ERROR, "IEND without all image\n");
            if (!(s->state & (PNG_ALLIMAGE|PNG_IDAT))) {
                goto fail;
            }
            bytestream2_skip(&s->gb, 4); /* crc */
            goto exit_loop;
        default:
            /* skip tag */
        skip_tag:
            bytestream2_skip(&s->gb, length + 4);
            break;
        }
    }
 exit_loop:

    if (s->bits_per_pixel == 1 && s->color_type == PNG_COLOR_TYPE_PALETTE){
        int i, j, k;
        uint8_t *pd = s->current_picture->data[0];
        for (j = 0; j < s->height; j++) {
            i = s->width / 8;
            for (k = 7; k >= 1; k--)
                if ((s->width&7) >= k)
                    pd[8*i + k - 1] = (pd[i]>>8-k) & 1;
            for (i--; i >= 0; i--) {
                pd[8*i + 7]=  pd[i]     & 1;
                pd[8*i + 6]= (pd[i]>>1) & 1;
                pd[8*i + 5]= (pd[i]>>2) & 1;
                pd[8*i + 4]= (pd[i]>>3) & 1;
                pd[8*i + 3]= (pd[i]>>4) & 1;
                pd[8*i + 2]= (pd[i]>>5) & 1;
                pd[8*i + 1]= (pd[i]>>6) & 1;
                pd[8*i + 0]=  pd[i]>>7;
            }
            pd += s->image_linesize;
        }
    }
    if (s->bits_per_pixel == 2){
        int i, j;
        uint8_t *pd = s->current_picture->data[0];
        for (j = 0; j < s->height; j++) {
            i = s->width / 4;
            if (s->color_type == PNG_COLOR_TYPE_PALETTE){
                if ((s->width&3) >= 3) pd[4*i + 2]= (pd[i] >> 2) & 3;
                if ((s->width&3) >= 2) pd[4*i + 1]= (pd[i] >> 4) & 3;
                if ((s->width&3) >= 1) pd[4*i + 0]=  pd[i] >> 6;
                for (i--; i >= 0; i--) {
                    pd[4*i + 3]=  pd[i]     & 3;
                    pd[4*i + 2]= (pd[i]>>2) & 3;
                    pd[4*i + 1]= (pd[i]>>4) & 3;
                    pd[4*i + 0]=  pd[i]>>6;
                }
            } else {
                if ((s->width&3) >= 3) pd[4*i + 2]= ((pd[i]>>2) & 3)*0x55;
                if ((s->width&3) >= 2) pd[4*i + 1]= ((pd[i]>>4) & 3)*0x55;
                if ((s->width&3) >= 1) pd[4*i + 0]= ( pd[i]>>6     )*0x55;
                for (i--; i >= 0; i--) {
                    pd[4*i + 3]= ( pd[i]     & 3)*0x55;
                    pd[4*i + 2]= ((pd[i]>>2) & 3)*0x55;
                    pd[4*i + 1]= ((pd[i]>>4) & 3)*0x55;
                    pd[4*i + 0]= ( pd[i]>>6     )*0x55;
                }
            }
            pd += s->image_linesize;
        }
    }
    if (s->bits_per_pixel == 4){
        int i, j;
        uint8_t *pd = s->current_picture->data[0];
        for (j = 0; j < s->height; j++) {
            i = s->width/2;
            if (s->color_type == PNG_COLOR_TYPE_PALETTE){
                if (s->width&1) pd[2*i+0]= pd[i]>>4;
                for (i--; i >= 0; i--) {
                pd[2*i + 1] = pd[i] & 15;
                pd[2*i + 0] = pd[i] >> 4;
            }
            } else {
                if (s->width & 1) pd[2*i + 0]= (pd[i] >> 4) * 0x11;
                for (i--; i >= 0; i--) {
                    pd[2*i + 1] = (pd[i] & 15) * 0x11;
                    pd[2*i + 0] = (pd[i] >> 4) * 0x11;
                }
            }
            pd += s->image_linesize;
        }
    }

     /* handle p-frames only if a predecessor frame is available */
<<<<<<< HEAD
     if (s->last_picture->data[0] != NULL) {
         if (   !(avpkt->flags & AV_PKT_FLAG_KEY)
            && s->last_picture->width == s->current_picture->width
            && s->last_picture->height== s->current_picture->height
            && s->last_picture->format== s->current_picture->format
         ) {
=======
     if (s->prev->data[0]) {
         if (!(avpkt->flags & AV_PKT_FLAG_KEY)) {
>>>>>>> 759001c5
            int i, j;
            uint8_t *pd      = p->data[0];
            uint8_t *pd_last = s->prev->data[0];

            for (j = 0; j < s->height; j++) {
                for (i = 0; i < s->width * s->bpp; i++) {
                    pd[i] += pd_last[i];
                }
                pd      += s->image_linesize;
                pd_last += s->image_linesize;
            }
        }
    }

<<<<<<< HEAD
    av_frame_set_metadata(&s->current_picture, metadata);
    metadata   = NULL;
    *picture   = *s->current_picture;
=======
     av_frame_unref(s->prev);
     if ((ret = av_frame_ref(s->prev, p)) < 0)
         goto fail;

>>>>>>> 759001c5
    *got_frame = 1;

    ret = bytestream2_tell(&s->gb);
 the_end:
    inflateEnd(&s->zstream);
    av_free(crow_buf_base);
    s->crow_buf = NULL;
    av_freep(&s->last_row);
    av_freep(&s->tmp_row);
    return ret;
 fail:
    av_dict_free(&metadata);
    ret = -1;
    goto the_end;
}

static av_cold int png_dec_init(AVCodecContext *avctx)
{
    PNGDecContext *s = avctx->priv_data;

<<<<<<< HEAD
    s->current_picture = &s->picture1;
    s->last_picture    = &s->picture2;
    avcodec_get_frame_defaults(&s->picture1);
    avcodec_get_frame_defaults(&s->picture2);
=======
    s->prev = av_frame_alloc();
    if (!s->prev)
        return AVERROR(ENOMEM);
>>>>>>> 759001c5

    ff_pngdsp_init(&s->dsp);

    s->avctx = avctx;

    return 0;
}

static av_cold int png_dec_end(AVCodecContext *avctx)
{
    PNGDecContext *s = avctx->priv_data;

    av_frame_free(&s->prev);

    return 0;
}

AVCodec ff_png_decoder = {
    .name           = "png",
    .type           = AVMEDIA_TYPE_VIDEO,
    .id             = AV_CODEC_ID_PNG,
    .priv_data_size = sizeof(PNGDecContext),
    .init           = png_dec_init,
    .close          = png_dec_end,
    .decode         = decode_frame,
    .capabilities   = CODEC_CAP_DR1 /*| CODEC_CAP_DRAW_HORIZ_BAND*/,
    .long_name      = NULL_IF_CONFIG_SMALL("PNG (Portable Network Graphics) image"),
};<|MERGE_RESOLUTION|>--- conflicted
+++ resolved
@@ -507,26 +507,15 @@
     PNGDecContext * const s = avctx->priv_data;
     const uint8_t *buf      = avpkt->data;
     int buf_size            = avpkt->size;
-<<<<<<< HEAD
-    AVFrame *picture        = data;
+    AVFrame *p              = data;
     AVDictionary *metadata  = NULL;
-=======
-    AVFrame *p              = data;
->>>>>>> 759001c5
     uint8_t *crow_buf_base  = NULL;
     uint32_t tag, length;
     int64_t sig;
     int ret;
 
-<<<<<<< HEAD
-    FFSWAP(AVFrame *, s->current_picture, s->last_picture);
-    avctx->coded_frame = s->current_picture;
-    p = s->current_picture;
-
     bytestream2_init(&s->gb, buf, buf_size);
 
-=======
->>>>>>> 759001c5
     /* check signature */
     sig = bytestream2_get_be64(&s->gb);
     if (sig != PNGSIG &&
@@ -648,12 +637,7 @@
                     goto fail;
                 }
 
-<<<<<<< HEAD
-                p->reference = 3;
-                if (ff_get_buffer(avctx, p) < 0) {
-=======
                 if (ff_get_buffer(avctx, p, AV_GET_BUFFER_FLAG_REF) < 0) {
->>>>>>> 759001c5
                     av_log(avctx, AV_LOG_ERROR, "get_buffer() failed\n");
                     goto fail;
                 }
@@ -769,7 +753,7 @@
 
     if (s->bits_per_pixel == 1 && s->color_type == PNG_COLOR_TYPE_PALETTE){
         int i, j, k;
-        uint8_t *pd = s->current_picture->data[0];
+        uint8_t *pd = p->data[0];
         for (j = 0; j < s->height; j++) {
             i = s->width / 8;
             for (k = 7; k >= 1; k--)
@@ -790,7 +774,7 @@
     }
     if (s->bits_per_pixel == 2){
         int i, j;
-        uint8_t *pd = s->current_picture->data[0];
+        uint8_t *pd = p->data[0];
         for (j = 0; j < s->height; j++) {
             i = s->width / 4;
             if (s->color_type == PNG_COLOR_TYPE_PALETTE){
@@ -819,7 +803,7 @@
     }
     if (s->bits_per_pixel == 4){
         int i, j;
-        uint8_t *pd = s->current_picture->data[0];
+        uint8_t *pd = p->data[0];
         for (j = 0; j < s->height; j++) {
             i = s->width/2;
             if (s->color_type == PNG_COLOR_TYPE_PALETTE){
@@ -840,17 +824,12 @@
     }
 
      /* handle p-frames only if a predecessor frame is available */
-<<<<<<< HEAD
-     if (s->last_picture->data[0] != NULL) {
+     if (s->prev->data[0]) {
          if (   !(avpkt->flags & AV_PKT_FLAG_KEY)
-            && s->last_picture->width == s->current_picture->width
-            && s->last_picture->height== s->current_picture->height
-            && s->last_picture->format== s->current_picture->format
+            && s->prev->width == p->width
+            && s->prev->height== p->height
+            && s->prev->format== p->format
          ) {
-=======
-     if (s->prev->data[0]) {
-         if (!(avpkt->flags & AV_PKT_FLAG_KEY)) {
->>>>>>> 759001c5
             int i, j;
             uint8_t *pd      = p->data[0];
             uint8_t *pd_last = s->prev->data[0];
@@ -865,16 +844,13 @@
         }
     }
 
-<<<<<<< HEAD
-    av_frame_set_metadata(&s->current_picture, metadata);
+    av_frame_set_metadata(p, metadata);
     metadata   = NULL;
-    *picture   = *s->current_picture;
-=======
-     av_frame_unref(s->prev);
+
+    av_frame_unref(s->prev);
      if ((ret = av_frame_ref(s->prev, p)) < 0)
          goto fail;
 
->>>>>>> 759001c5
     *got_frame = 1;
 
     ret = bytestream2_tell(&s->gb);
@@ -895,16 +871,9 @@
 {
     PNGDecContext *s = avctx->priv_data;
 
-<<<<<<< HEAD
-    s->current_picture = &s->picture1;
-    s->last_picture    = &s->picture2;
-    avcodec_get_frame_defaults(&s->picture1);
-    avcodec_get_frame_defaults(&s->picture2);
-=======
     s->prev = av_frame_alloc();
     if (!s->prev)
         return AVERROR(ENOMEM);
->>>>>>> 759001c5
 
     ff_pngdsp_init(&s->dsp);
 
