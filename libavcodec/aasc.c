/*
 * Autodesk RLE Decoder
 * Copyright (C) 2005 the ffmpeg project
 *
 * This file is part of FFmpeg.
 *
 * FFmpeg is free software; you can redistribute it and/or
 * modify it under the terms of the GNU Lesser General Public
 * License as published by the Free Software Foundation; either
 * version 2.1 of the License, or (at your option) any later version.
 *
 * FFmpeg is distributed in the hope that it will be useful,
 * but WITHOUT ANY WARRANTY; without even the implied warranty of
 * MERCHANTABILITY or FITNESS FOR A PARTICULAR PURPOSE.  See the GNU
 * Lesser General Public License for more details.
 *
 * You should have received a copy of the GNU Lesser General Public
 * License along with FFmpeg; if not, write to the Free Software
 * Foundation, Inc., 51 Franklin Street, Fifth Floor, Boston, MA 02110-1301 USA
 */

/**
 * @file
 * Autodesk RLE Video Decoder by Konstantin Shishkov
 */

#include <stdio.h>
#include <stdlib.h>
#include <string.h>

#include "avcodec.h"
#include "internal.h"
#include "msrledec.h"

typedef struct AascContext {
    AVCodecContext *avctx;
    GetByteContext gb;
    AVFrame *frame;

    uint32_t palette[AVPALETTE_COUNT];
    int palette_size;
} AascContext;

static av_cold int aasc_decode_init(AVCodecContext *avctx)
{
    AascContext *s = avctx->priv_data;
    uint8_t *ptr;
    int i;

    s->avctx = avctx;
    switch (avctx->bits_per_coded_sample) {
    case 8:
        avctx->pix_fmt = AV_PIX_FMT_PAL8;

        ptr = avctx->extradata;
        s->palette_size = FFMIN(avctx->extradata_size, AVPALETTE_SIZE);
        for (i = 0; i < s->palette_size / 4; i++) {
            s->palette[i] = 0xFFU << 24 | AV_RL32(ptr);
            ptr += 4;
        }
        break;
    case 16:
        avctx->pix_fmt = AV_PIX_FMT_RGB555LE;
        break;
    case 24:
        avctx->pix_fmt = AV_PIX_FMT_BGR24;
        break;
    default:
        av_log(avctx, AV_LOG_ERROR, "Unsupported bit depth: %d\n", avctx->bits_per_coded_sample);
        return -1;
    }

    s->frame = av_frame_alloc();
    if (!s->frame)
        return AVERROR(ENOMEM);

    return 0;
}

static int aasc_decode_frame(AVCodecContext *avctx,
                              void *data, int *got_frame,
                              AVPacket *avpkt)
{
    const uint8_t *buf = avpkt->data;
    int buf_size       = avpkt->size;
    AascContext *s     = avctx->priv_data;
    int compr, i, stride, psize, ret;

<<<<<<< HEAD
    if (buf_size < 4) {
        av_log(avctx, AV_LOG_ERROR, "frame too short\n");
        return AVERROR_INVALIDDATA;
=======
    if (buf_size < 4)
        return AVERROR_INVALIDDATA;

    if ((ret = ff_reget_buffer(avctx, s->frame)) < 0) {
        av_log(avctx, AV_LOG_ERROR, "reget_buffer() failed\n");
        return ret;
>>>>>>> 62b1e3b1
    }

    if ((ret = ff_reget_buffer(avctx, s->frame)) < 0)
        return ret;

    compr     = AV_RL32(buf);
    buf      += 4;
    buf_size -= 4;
    psize = avctx->bits_per_coded_sample / 8;
    switch (avctx->codec_tag) {
    case MKTAG('A', 'A', 'S', '4'):
        bytestream2_init(&s->gb, buf - 4, buf_size + 4);
        ff_msrle_decode(avctx, (AVPicture*)s->frame, 8, &s->gb);
        break;
    case MKTAG('A', 'A', 'S', 'C'):
    switch (compr) {
    case 0:
<<<<<<< HEAD
        stride = (avctx->width * psize + psize) & ~psize;
=======
        stride = (avctx->width * 3 + 3) & ~3;
        if (buf_size < stride * avctx->height)
            return AVERROR_INVALIDDATA;
>>>>>>> 62b1e3b1
        for (i = avctx->height - 1; i >= 0; i--) {
            if (avctx->width * psize > buf_size) {
                av_log(avctx, AV_LOG_ERROR, "Next line is beyond buffer bounds\n");
                break;
            }
            memcpy(s->frame->data[0] + i * s->frame->linesize[0], buf, avctx->width * psize);
            buf += stride;
            buf_size -= stride;
        }
        break;
    case 1:
        bytestream2_init(&s->gb, buf, buf_size);
        ff_msrle_decode(avctx, (AVPicture*)s->frame, 8, &s->gb);
        break;
    default:
        av_log(avctx, AV_LOG_ERROR, "Unknown compression type %d\n", compr);
        return AVERROR_INVALIDDATA;
    }
        break;
    default:
        av_log(avctx, AV_LOG_ERROR, "Unknown FourCC: %X\n", avctx->codec_tag);
        return -1;
    }

    if (avctx->pix_fmt == AV_PIX_FMT_PAL8)
        memcpy(s->frame->data[1], s->palette, s->palette_size);

    *got_frame = 1;
    if ((ret = av_frame_ref(data, s->frame)) < 0)
        return ret;

    /* report that the buffer was completely consumed */
    return buf_size;
}

static av_cold int aasc_decode_end(AVCodecContext *avctx)
{
    AascContext *s = avctx->priv_data;

    av_frame_free(&s->frame);

    return 0;
}

AVCodec ff_aasc_decoder = {
    .name           = "aasc",
    .type           = AVMEDIA_TYPE_VIDEO,
    .id             = AV_CODEC_ID_AASC,
    .priv_data_size = sizeof(AascContext),
    .init           = aasc_decode_init,
    .close          = aasc_decode_end,
    .decode         = aasc_decode_frame,
    .capabilities   = CODEC_CAP_DR1,
    .long_name      = NULL_IF_CONFIG_SMALL("Autodesk RLE"),
};<|MERGE_RESOLUTION|>--- conflicted
+++ resolved
@@ -86,18 +86,9 @@
     AascContext *s     = avctx->priv_data;
     int compr, i, stride, psize, ret;
 
-<<<<<<< HEAD
     if (buf_size < 4) {
         av_log(avctx, AV_LOG_ERROR, "frame too short\n");
         return AVERROR_INVALIDDATA;
-=======
-    if (buf_size < 4)
-        return AVERROR_INVALIDDATA;
-
-    if ((ret = ff_reget_buffer(avctx, s->frame)) < 0) {
-        av_log(avctx, AV_LOG_ERROR, "reget_buffer() failed\n");
-        return ret;
->>>>>>> 62b1e3b1
     }
 
     if ((ret = ff_reget_buffer(avctx, s->frame)) < 0)
@@ -115,18 +106,10 @@
     case MKTAG('A', 'A', 'S', 'C'):
     switch (compr) {
     case 0:
-<<<<<<< HEAD
         stride = (avctx->width * psize + psize) & ~psize;
-=======
-        stride = (avctx->width * 3 + 3) & ~3;
         if (buf_size < stride * avctx->height)
             return AVERROR_INVALIDDATA;
->>>>>>> 62b1e3b1
         for (i = avctx->height - 1; i >= 0; i--) {
-            if (avctx->width * psize > buf_size) {
-                av_log(avctx, AV_LOG_ERROR, "Next line is beyond buffer bounds\n");
-                break;
-            }
             memcpy(s->frame->data[0] + i * s->frame->linesize[0], buf, avctx->width * psize);
             buf += stride;
             buf_size -= stride;
