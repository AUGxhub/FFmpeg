--- conflicted
+++ resolved
@@ -1456,11 +1456,6 @@
     amd3dnowext
     avx
     avx2
-<<<<<<< HEAD
-    cpunop
-=======
-    xop
->>>>>>> 84bf8817
     fma3
     fma4
     mmx
