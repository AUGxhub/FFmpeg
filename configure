--- conflicted
+++ resolved
@@ -4374,15 +4374,9 @@
 if $ar 2>&1 | grep -q Microsoft; then
     arflags="-nologo"
     ar_o='-out:$@'
-<<<<<<< HEAD
-elif $ar 2>&1 | grep -q 'Usage: ar.*-X.*any'; then
-    arflags='-Xany -r -c'
-    ar_o='$@'
 elif $ar 2>&1 | grep -q "\[D\] "; then
     arflags="rcD"
     ar_o='$@'
-=======
->>>>>>> 2cf3c0ab
 else
     arflags="rc"
     ar_o='$@'
