/*
 * CAF common code
 * Copyright (c) 2007  Justin Ruggles
 *
 * This file is part of FFmpeg.
 *
 * FFmpeg is free software; you can redistribute it and/or
 * modify it under the terms of the GNU Lesser General Public
 * License as published by the Free Software Foundation; either
 * version 2.1 of the License, or (at your option) any later version.
 *
 * FFmpeg is distributed in the hope that it will be useful,
 * but WITHOUT ANY WARRANTY; without even the implied warranty of
 * MERCHANTABILITY or FITNESS FOR A PARTICULAR PURPOSE.  See the GNU
 * Lesser General Public License for more details.
 *
 * You should have received a copy of the GNU Lesser General Public
 * License along with FFmpeg; if not, write to the Free Software
 * Foundation, Inc., 51 Franklin Street, Fifth Floor, Boston, MA 02110-1301 USA
 */

/**
 * @file
 * CAF common code
 */

#include "avformat.h"
#include "internal.h"
#include "caf.h"

/**
 * Known codec tags for CAF
 */
const AVCodecTag ff_codec_caf_tags[] = {
<<<<<<< HEAD
    { CODEC_ID_AAC,             MKTAG('a','a','c',' ') },
    { CODEC_ID_AC3,             MKTAG('a','c','-','3') },
    { CODEC_ID_ADPCM_IMA_QT,    MKTAG('i','m','a','4') },
    { CODEC_ID_ADPCM_IMA_WAV,   MKTAG('m','s', 0, 17 ) },
    { CODEC_ID_ADPCM_MS,        MKTAG('m','s', 0,  2 ) },
    { CODEC_ID_ALAC,            MKTAG('a','l','a','c') },
    { CODEC_ID_AMR_NB,          MKTAG('s','a','m','r') },
  /* FIXME: use DV demuxer, as done in MOV */
  /*{ CODEC_ID_DVAUDIO,         MKTAG('v','d','v','a') },*/
  /*{ CODEC_ID_DVAUDIO,         MKTAG('d','v','c','a') },*/
    { CODEC_ID_GSM,             MKTAG('a','g','s','m') },
    { CODEC_ID_GSM_MS,          MKTAG('m','s', 0, '1') },
    { CODEC_ID_MACE3,           MKTAG('M','A','C','3') },
    { CODEC_ID_MACE6,           MKTAG('M','A','C','6') },
    { CODEC_ID_MP1,             MKTAG('.','m','p','1') },
    { CODEC_ID_MP2,             MKTAG('.','m','p','2') },
    { CODEC_ID_MP3,             MKTAG('.','m','p','3') },
    { CODEC_ID_MP3,             MKTAG('m','s', 0 ,'U') },
    { CODEC_ID_PCM_ALAW,        MKTAG('a','l','a','w') },
    { CODEC_ID_PCM_MULAW,       MKTAG('u','l','a','w') },
    { CODEC_ID_QCELP,           MKTAG('Q','c','l','p') },
    { CODEC_ID_QDM2,            MKTAG('Q','D','M','2') },
    { CODEC_ID_QDM2,            MKTAG('Q','D','M','C') },
  /* currently unsupported codecs */
  /*{ AC-3 over S/PDIF          MKTAG('c','a','c','3') },*/
  /*{ MPEG4CELP                 MKTAG('c','e','l','p') },*/
  /*{ MPEG4HVXC                 MKTAG('h','v','x','c') },*/
  /*{ MPEG4TwinVQ               MKTAG('t','w','v','q') },*/
    { CODEC_ID_NONE,            0 },
};
=======
    { AV_CODEC_ID_AAC,             MKBETAG('a','a','c',' ') },
    { AV_CODEC_ID_AC3,             MKBETAG('a','c','-','3') },
    { AV_CODEC_ID_ALAC,            MKBETAG('a','l','a','c') },
  /* FIXME: use DV demuxer, as done in MOV */
  /*{ AV_CODEC_ID_DVAUDIO,         MKBETAG('v','d','v','a') },*/
  /*{ AV_CODEC_ID_DVAUDIO,         MKBETAG('d','v','c','a') },*/
    { AV_CODEC_ID_ADPCM_IMA_QT,    MKBETAG('i','m','a','4') },
    { AV_CODEC_ID_MACE3,           MKBETAG('M','A','C','3') },
    { AV_CODEC_ID_MACE6,           MKBETAG('M','A','C','6') },
    { AV_CODEC_ID_MP3,             MKBETAG('.','m','p','3') },
    { AV_CODEC_ID_MP2,             MKBETAG('.','m','p','2') },
    { AV_CODEC_ID_MP1,             MKBETAG('.','m','p','1') },
    { AV_CODEC_ID_PCM_ALAW,        MKBETAG('a','l','a','w') },
    { AV_CODEC_ID_PCM_MULAW,       MKBETAG('u','l','a','w') },
    { AV_CODEC_ID_QCELP,           MKBETAG('Q','c','l','p') },
    { AV_CODEC_ID_QDM2,            MKBETAG('Q','D','M','2') },
    { AV_CODEC_ID_QDM2,            MKBETAG('Q','D','M','C') },
  /* currently unsupported codecs */
  /*{ AC-3 over S/PDIF          MKBETAG('c','a','c','3') },*/
  /*{ MPEG4CELP                 MKBETAG('c','e','l','p') },*/
  /*{ MPEG4HVXC                 MKBETAG('h','v','x','c') },*/
  /*{ MPEG4TwinVQ               MKBETAG('t','w','v','q') },*/
    { AV_CODEC_ID_NONE,            0 },
};
>>>>>>> 36ef5369
<|MERGE_RESOLUTION|>--- conflicted
+++ resolved
@@ -32,60 +32,33 @@
  * Known codec tags for CAF
  */
 const AVCodecTag ff_codec_caf_tags[] = {
-<<<<<<< HEAD
-    { CODEC_ID_AAC,             MKTAG('a','a','c',' ') },
-    { CODEC_ID_AC3,             MKTAG('a','c','-','3') },
-    { CODEC_ID_ADPCM_IMA_QT,    MKTAG('i','m','a','4') },
-    { CODEC_ID_ADPCM_IMA_WAV,   MKTAG('m','s', 0, 17 ) },
-    { CODEC_ID_ADPCM_MS,        MKTAG('m','s', 0,  2 ) },
-    { CODEC_ID_ALAC,            MKTAG('a','l','a','c') },
-    { CODEC_ID_AMR_NB,          MKTAG('s','a','m','r') },
+    { AV_CODEC_ID_AAC,             MKTAG('a','a','c',' ') },
+    { AV_CODEC_ID_AC3,             MKTAG('a','c','-','3') },
+    { AV_CODEC_ID_ADPCM_IMA_QT,    MKTAG('i','m','a','4') },
+    { AV_CODEC_ID_ADPCM_IMA_WAV,   MKTAG('m','s', 0, 17 ) },
+    { AV_CODEC_ID_ADPCM_MS,        MKTAG('m','s', 0,  2 ) },
+    { AV_CODEC_ID_ALAC,            MKTAG('a','l','a','c') },
+    { AV_CODEC_ID_AMR_NB,          MKTAG('s','a','m','r') },
   /* FIXME: use DV demuxer, as done in MOV */
-  /*{ CODEC_ID_DVAUDIO,         MKTAG('v','d','v','a') },*/
-  /*{ CODEC_ID_DVAUDIO,         MKTAG('d','v','c','a') },*/
-    { CODEC_ID_GSM,             MKTAG('a','g','s','m') },
-    { CODEC_ID_GSM_MS,          MKTAG('m','s', 0, '1') },
-    { CODEC_ID_MACE3,           MKTAG('M','A','C','3') },
-    { CODEC_ID_MACE6,           MKTAG('M','A','C','6') },
-    { CODEC_ID_MP1,             MKTAG('.','m','p','1') },
-    { CODEC_ID_MP2,             MKTAG('.','m','p','2') },
-    { CODEC_ID_MP3,             MKTAG('.','m','p','3') },
-    { CODEC_ID_MP3,             MKTAG('m','s', 0 ,'U') },
-    { CODEC_ID_PCM_ALAW,        MKTAG('a','l','a','w') },
-    { CODEC_ID_PCM_MULAW,       MKTAG('u','l','a','w') },
-    { CODEC_ID_QCELP,           MKTAG('Q','c','l','p') },
-    { CODEC_ID_QDM2,            MKTAG('Q','D','M','2') },
-    { CODEC_ID_QDM2,            MKTAG('Q','D','M','C') },
+  /*{ AV_CODEC_ID_DVAUDIO,         MKTAG('v','d','v','a') },*/
+  /*{ AV_CODEC_ID_DVAUDIO,         MKTAG('d','v','c','a') },*/
+    { AV_CODEC_ID_GSM,             MKTAG('a','g','s','m') },
+    { AV_CODEC_ID_GSM_MS,          MKTAG('m','s', 0, '1') },
+    { AV_CODEC_ID_MACE3,           MKTAG('M','A','C','3') },
+    { AV_CODEC_ID_MACE6,           MKTAG('M','A','C','6') },
+    { AV_CODEC_ID_MP1,             MKTAG('.','m','p','1') },
+    { AV_CODEC_ID_MP2,             MKTAG('.','m','p','2') },
+    { AV_CODEC_ID_MP3,             MKTAG('.','m','p','3') },
+    { AV_CODEC_ID_MP3,             MKTAG('m','s', 0 ,'U') },
+    { AV_CODEC_ID_PCM_ALAW,        MKTAG('a','l','a','w') },
+    { AV_CODEC_ID_PCM_MULAW,       MKTAG('u','l','a','w') },
+    { AV_CODEC_ID_QCELP,           MKTAG('Q','c','l','p') },
+    { AV_CODEC_ID_QDM2,            MKTAG('Q','D','M','2') },
+    { AV_CODEC_ID_QDM2,            MKTAG('Q','D','M','C') },
   /* currently unsupported codecs */
   /*{ AC-3 over S/PDIF          MKTAG('c','a','c','3') },*/
   /*{ MPEG4CELP                 MKTAG('c','e','l','p') },*/
   /*{ MPEG4HVXC                 MKTAG('h','v','x','c') },*/
   /*{ MPEG4TwinVQ               MKTAG('t','w','v','q') },*/
-    { CODEC_ID_NONE,            0 },
-};
-=======
-    { AV_CODEC_ID_AAC,             MKBETAG('a','a','c',' ') },
-    { AV_CODEC_ID_AC3,             MKBETAG('a','c','-','3') },
-    { AV_CODEC_ID_ALAC,            MKBETAG('a','l','a','c') },
-  /* FIXME: use DV demuxer, as done in MOV */
-  /*{ AV_CODEC_ID_DVAUDIO,         MKBETAG('v','d','v','a') },*/
-  /*{ AV_CODEC_ID_DVAUDIO,         MKBETAG('d','v','c','a') },*/
-    { AV_CODEC_ID_ADPCM_IMA_QT,    MKBETAG('i','m','a','4') },
-    { AV_CODEC_ID_MACE3,           MKBETAG('M','A','C','3') },
-    { AV_CODEC_ID_MACE6,           MKBETAG('M','A','C','6') },
-    { AV_CODEC_ID_MP3,             MKBETAG('.','m','p','3') },
-    { AV_CODEC_ID_MP2,             MKBETAG('.','m','p','2') },
-    { AV_CODEC_ID_MP1,             MKBETAG('.','m','p','1') },
-    { AV_CODEC_ID_PCM_ALAW,        MKBETAG('a','l','a','w') },
-    { AV_CODEC_ID_PCM_MULAW,       MKBETAG('u','l','a','w') },
-    { AV_CODEC_ID_QCELP,           MKBETAG('Q','c','l','p') },
-    { AV_CODEC_ID_QDM2,            MKBETAG('Q','D','M','2') },
-    { AV_CODEC_ID_QDM2,            MKBETAG('Q','D','M','C') },
-  /* currently unsupported codecs */
-  /*{ AC-3 over S/PDIF          MKBETAG('c','a','c','3') },*/
-  /*{ MPEG4CELP                 MKBETAG('c','e','l','p') },*/
-  /*{ MPEG4HVXC                 MKBETAG('h','v','x','c') },*/
-  /*{ MPEG4TwinVQ               MKBETAG('t','w','v','q') },*/
     { AV_CODEC_ID_NONE,            0 },
 };
->>>>>>> 36ef5369
