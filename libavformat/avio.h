/*
 * copyright (c) 2001 Fabrice Bellard
 *
 * This file is part of FFmpeg.
 *
 * FFmpeg is free software; you can redistribute it and/or
 * modify it under the terms of the GNU Lesser General Public
 * License as published by the Free Software Foundation; either
 * version 2.1 of the License, or (at your option) any later version.
 *
 * FFmpeg is distributed in the hope that it will be useful,
 * but WITHOUT ANY WARRANTY; without even the implied warranty of
 * MERCHANTABILITY or FITNESS FOR A PARTICULAR PURPOSE.  See the GNU
 * Lesser General Public License for more details.
 *
 * You should have received a copy of the GNU Lesser General Public
 * License along with FFmpeg; if not, write to the Free Software
 * Foundation, Inc., 51 Franklin Street, Fifth Floor, Boston, MA 02110-1301 USA
 */
#ifndef AVFORMAT_AVIO_H
#define AVFORMAT_AVIO_H

/**
 * @file
 * @ingroup lavf_io
 * Buffered I/O operations
 */

#include <stdint.h>

#include "libavutil/common.h"
#include "libavutil/dict.h"
#include "libavutil/log.h"

#include "libavformat/version.h"

#define AVIO_SEEKABLE_NORMAL 0x0001 /**< Seeking works like for a local file */

/**
 * Callback for checking whether to abort blocking functions.
 * AVERROR_EXIT is returned in this case by the interrupted
 * function. During blocking operations, callback is called with
 * opaque as parameter. If the callback returns 1, the
 * blocking operation will be aborted.
 *
 * No members can be added to this struct without a major bump, if
 * new elements have been added after this struct in AVFormatContext
 * or AVIOContext.
 */
typedef struct AVIOInterruptCB {
    int (*callback)(void*);
    void *opaque;
} AVIOInterruptCB;

/**
 * Directory entry types.
 */
enum AVIODirEntryType {
    AVIO_ENTRY_UNKNOWN,
    AVIO_ENTRY_BLOCK_DEVICE,
    AVIO_ENTRY_CHARACTER_DEVICE,
    AVIO_ENTRY_DIRECTORY,
    AVIO_ENTRY_NAMED_PIPE,
    AVIO_ENTRY_SYMBOLIC_LINK,
    AVIO_ENTRY_SOCKET,
    AVIO_ENTRY_FILE,
    AVIO_ENTRY_SERVER,
    AVIO_ENTRY_SHARE,
    AVIO_ENTRY_WORKGROUP,
};

/**
 * Describes single entry of the directory.
 *
 * Only name and type fields are guaranteed be set.
 * Rest of fields are protocol or/and platform dependent and might be unknown.
 */
typedef struct AVIODirEntry {
    char *name;                           /**< Filename */
    int type;                             /**< Type of the entry */
    int utf8;                             /**< Set to 1 when name is encoded with UTF-8, 0 otherwise.
                                               Name can be encoded with UTF-8 eventhough 0 is set. */
    int64_t size;                         /**< File size in bytes, -1 if unknown. */
    int64_t modification_timestamp;       /**< Time of last modification in microseconds since unix
                                               epoch, -1 if unknown. */
    int64_t access_timestamp;             /**< Time of last access in microseconds since unix epoch,
                                               -1 if unknown. */
    int64_t status_change_timestamp;      /**< Time of last status change in microseconds since unix
                                               epoch, -1 if unknown. */
    int64_t user_id;                      /**< User ID of owner, -1 if unknown. */
    int64_t group_id;                     /**< Group ID of owner, -1 if unknown. */
    int64_t filemode;                     /**< Unix file mode, -1 if unknown. */
} AVIODirEntry;

typedef struct AVIODirContext {
    struct URLContext *url_context;
} AVIODirContext;

/**
 * Bytestream IO Context.
 * New fields can be added to the end with minor version bumps.
 * Removal, reordering and changes to existing fields require a major
 * version bump.
 * sizeof(AVIOContext) must not be used outside libav*.
 *
 * @note None of the function pointers in AVIOContext should be called
 *       directly, they should only be set by the client application
 *       when implementing custom I/O. Normally these are set to the
 *       function pointers specified in avio_alloc_context()
 */
typedef struct AVIOContext {
    /**
     * A class for private options.
     *
     * If this AVIOContext is created by avio_open2(), av_class is set and
     * passes the options down to protocols.
     *
     * If this AVIOContext is manually allocated, then av_class may be set by
     * the caller.
     *
     * warning -- this field can be NULL, be sure to not pass this AVIOContext
     * to any av_opt_* functions in that case.
     */
    const AVClass *av_class;
    unsigned char *buffer;  /**< Start of the buffer. */
    int buffer_size;        /**< Maximum buffer size */
    unsigned char *buf_ptr; /**< Current position in the buffer */
    unsigned char *buf_end; /**< End of the data, may be less than
                                 buffer+buffer_size if the read function returned
                                 less data than requested, e.g. for streams where
                                 no more data has been received yet. */
    void *opaque;           /**< A private pointer, passed to the read/write/seek/...
                                 functions. */
    int (*read_packet)(void *opaque, uint8_t *buf, int buf_size);
    int (*write_packet)(void *opaque, uint8_t *buf, int buf_size);
    int64_t (*seek)(void *opaque, int64_t offset, int whence);
    int64_t pos;            /**< position in the file of the current buffer */
    int must_flush;         /**< true if the next seek should flush */
    int eof_reached;        /**< true if eof reached */
    int write_flag;         /**< true if open for writing */
    int max_packet_size;
    unsigned long checksum;
    unsigned char *checksum_ptr;
    unsigned long (*update_checksum)(unsigned long checksum, const uint8_t *buf, unsigned int size);
    int error;              /**< contains the error code or 0 if no error happened */
    /**
     * Pause or resume playback for network streaming protocols - e.g. MMS.
     */
    int (*read_pause)(void *opaque, int pause);
    /**
     * Seek to a given timestamp in stream with the specified stream_index.
     * Needed for some network streaming protocols which don't support seeking
     * to byte position.
     */
    int64_t (*read_seek)(void *opaque, int stream_index,
                         int64_t timestamp, int flags);
    /**
     * A combination of AVIO_SEEKABLE_ flags or 0 when the stream is not seekable.
     */
    int seekable;

    /**
     * max filesize, used to limit allocations
     * This field is internal to libavformat and access from outside is not allowed.
     */
    int64_t maxsize;

    /**
     * avio_read and avio_write should if possible be satisfied directly
     * instead of going through a buffer, and avio_seek will always
     * call the underlying seek function directly.
     */
    int direct;

    /**
     * Bytes read statistic
     * This field is internal to libavformat and access from outside is not allowed.
     */
    int64_t bytes_read;

    /**
     * seek statistic
     * This field is internal to libavformat and access from outside is not allowed.
     */
    int seek_count;

    /**
     * writeout statistic
     * This field is internal to libavformat and access from outside is not allowed.
     */
    int writeout_count;

    /**
     * Original buffer size
     * used internally after probing and ensure seekback to reset the buffer size
     * This field is internal to libavformat and access from outside is not allowed.
     */
    int orig_buffer_size;
} AVIOContext;

/* unbuffered I/O */

/**
 * Return the name of the protocol that will handle the passed URL.
 *
 * NULL is returned if no protocol could be found for the given URL.
 *
 * @return Name of the protocol or NULL.
 */
const char *avio_find_protocol_name(const char *url);

/**
 * Return AVIO_FLAG_* access flags corresponding to the access permissions
 * of the resource in url, or a negative value corresponding to an
 * AVERROR code in case of failure. The returned access flags are
 * masked by the value in flags.
 *
 * @note This function is intrinsically unsafe, in the sense that the
 * checked resource may change its existence or permission status from
 * one call to another. Thus you should not trust the returned value,
 * unless you are sure that no other processes are accessing the
 * checked resource.
 */
int avio_check(const char *url, int flags);

/**
 * Open directory for reading.
 *
 * @param s       directory read context. Pointer to a NULL pointer must be passed.
 * @param url     directory to be listed.
 * @param options A dictionary filled with protocol-private options. On return
 *                this parameter will be destroyed and replaced with a dictionary
 *                containing options that were not found. May be NULL.
 * @return >=0 on success or negative on error.
 */
int avio_open_dir(AVIODirContext **s, const char *url, AVDictionary **options);

/**
 * Get next directory entry.
 *
 * Returned entry must be freed with avio_free_directory_entry(). In particular
 * it may outlive AVIODirContext.
 *
 * @param s         directory read context.
 * @param[out] next next entry or NULL when no more entries.
 * @return >=0 on success or negative on error. End of list is not considered an
 *             error.
 */
int avio_read_dir(AVIODirContext *s, AVIODirEntry **next);

/**
 * Close directory.
 *
 * @note Entries created using avio_read_dir() are not deleted and must be
 * freeded with avio_free_directory_entry().
 *
 * @param s         directory read context.
 * @return >=0 on success or negative on error.
 */
int avio_close_dir(AVIODirContext **s);

/**
 * Free entry allocated by avio_read_dir().
 *
 * @param entry entry to be freed.
 */
void avio_free_directory_entry(AVIODirEntry **entry);

/**
 * Allocate and initialize an AVIOContext for buffered I/O. It must be later
 * freed with av_free().
 *
 * @param buffer Memory block for input/output operations via AVIOContext.
 *        The buffer must be allocated with av_malloc() and friends.
 *        It may be freed and replaced with a new buffer by libavformat.
 *        AVIOContext.buffer holds the buffer currently in use,
 *        which must be later freed with av_free().
 * @param buffer_size The buffer size is very important for performance.
 *        For protocols with fixed blocksize it should be set to this blocksize.
 *        For others a typical size is a cache page, e.g. 4kb.
 * @param write_flag Set to 1 if the buffer should be writable, 0 otherwise.
 * @param opaque An opaque pointer to user-specific data.
 * @param read_packet  A function for refilling the buffer, may be NULL.
 * @param write_packet A function for writing the buffer contents, may be NULL.
 *        The function may not change the input buffers content.
 * @param seek A function for seeking to specified byte position, may be NULL.
 *
 * @return Allocated AVIOContext or NULL on failure.
 */
AVIOContext *avio_alloc_context(
                  unsigned char *buffer,
                  int buffer_size,
                  int write_flag,
                  void *opaque,
                  int (*read_packet)(void *opaque, uint8_t *buf, int buf_size),
                  int (*write_packet)(void *opaque, uint8_t *buf, int buf_size),
                  int64_t (*seek)(void *opaque, int64_t offset, int whence));

void avio_w8(AVIOContext *s, int b);
void avio_write(AVIOContext *s, const unsigned char *buf, int size);
void avio_wl64(AVIOContext *s, uint64_t val);
void avio_wb64(AVIOContext *s, uint64_t val);
void avio_wl32(AVIOContext *s, unsigned int val);
void avio_wb32(AVIOContext *s, unsigned int val);
void avio_wl24(AVIOContext *s, unsigned int val);
void avio_wb24(AVIOContext *s, unsigned int val);
void avio_wl16(AVIOContext *s, unsigned int val);
void avio_wb16(AVIOContext *s, unsigned int val);

/**
 * Write a NULL-terminated string.
 * @return number of bytes written.
 */
int avio_put_str(AVIOContext *s, const char *str);

/**
 * Convert an UTF-8 string to UTF-16LE and write it.
 * @param s the AVIOContext
 * @param str NULL-terminated UTF-8 string
 *
 * @return number of bytes written.
 */
int avio_put_str16le(AVIOContext *s, const char *str);

/**
 * Convert an UTF-8 string to UTF-16BE and write it.
<<<<<<< HEAD
=======
 * @param s the AVIOContext
 * @param str NULL-terminated UTF-8 string
 *
>>>>>>> 252d6200
 * @return number of bytes written.
 */
int avio_put_str16be(AVIOContext *s, const char *str);

/**
 * Passing this as the "whence" parameter to a seek function causes it to
 * return the filesize without seeking anywhere. Supporting this is optional.
 * If it is not supported then the seek function will return <0.
 */
#define AVSEEK_SIZE 0x10000

/**
 * Oring this flag as into the "whence" parameter to a seek function causes it to
 * seek by any means (like reopening and linear reading) or other normally unreasonable
 * means that can be extremely slow.
 * This may be ignored by the seek code.
 */
#define AVSEEK_FORCE 0x20000

/**
 * fseek() equivalent for AVIOContext.
 * @return new position or AVERROR.
 */
int64_t avio_seek(AVIOContext *s, int64_t offset, int whence);

/**
 * Skip given number of bytes forward
 * @return new position or AVERROR.
 */
int64_t avio_skip(AVIOContext *s, int64_t offset);

/**
 * ftell() equivalent for AVIOContext.
 * @return position or AVERROR.
 */
static av_always_inline int64_t avio_tell(AVIOContext *s)
{
    return avio_seek(s, 0, SEEK_CUR);
}

/**
 * Get the filesize.
 * @return filesize or AVERROR
 */
int64_t avio_size(AVIOContext *s);

/**
 * feof() equivalent for AVIOContext.
 * @return non zero if and only if end of file
 */
int avio_feof(AVIOContext *s);
#if FF_API_URL_FEOF
/**
 * @deprecated use avio_feof()
 */
attribute_deprecated
int url_feof(AVIOContext *s);
#endif

/** @warning currently size is limited */
int avio_printf(AVIOContext *s, const char *fmt, ...) av_printf_format(2, 3);

/**
 * Force flushing of buffered data.
 *
 * For write streams, force the buffered data to be immediately written to the output,
 * without to wait to fill the internal buffer.
 *
 * For read streams, discard all currently buffered data, and advance the
 * reported file position to that of the underlying stream. This does not
 * read new data, and does not perform any seeks.
 */
void avio_flush(AVIOContext *s);

/**
 * Read size bytes from AVIOContext into buf.
 * @return number of bytes read or AVERROR
 */
int avio_read(AVIOContext *s, unsigned char *buf, int size);

/**
 * @name Functions for reading from AVIOContext
 * @{
 *
 * @note return 0 if EOF, so you cannot use it if EOF handling is
 *       necessary
 */
int          avio_r8  (AVIOContext *s);
unsigned int avio_rl16(AVIOContext *s);
unsigned int avio_rl24(AVIOContext *s);
unsigned int avio_rl32(AVIOContext *s);
uint64_t     avio_rl64(AVIOContext *s);
unsigned int avio_rb16(AVIOContext *s);
unsigned int avio_rb24(AVIOContext *s);
unsigned int avio_rb32(AVIOContext *s);
uint64_t     avio_rb64(AVIOContext *s);
/**
 * @}
 */

/**
 * Read a string from pb into buf. The reading will terminate when either
 * a NULL character was encountered, maxlen bytes have been read, or nothing
 * more can be read from pb. The result is guaranteed to be NULL-terminated, it
 * will be truncated if buf is too small.
 * Note that the string is not interpreted or validated in any way, it
 * might get truncated in the middle of a sequence for multi-byte encodings.
 *
 * @return number of bytes read (is always <= maxlen).
 * If reading ends on EOF or error, the return value will be one more than
 * bytes actually read.
 */
int avio_get_str(AVIOContext *pb, int maxlen, char *buf, int buflen);

/**
 * Read a UTF-16 string from pb and convert it to UTF-8.
 * The reading will terminate when either a null or invalid character was
 * encountered or maxlen bytes have been read.
 * @return number of bytes read (is always <= maxlen)
 */
int avio_get_str16le(AVIOContext *pb, int maxlen, char *buf, int buflen);
int avio_get_str16be(AVIOContext *pb, int maxlen, char *buf, int buflen);


/**
 * @name URL open modes
 * The flags argument to avio_open must be one of the following
 * constants, optionally ORed with other flags.
 * @{
 */
#define AVIO_FLAG_READ  1                                      /**< read-only */
#define AVIO_FLAG_WRITE 2                                      /**< write-only */
#define AVIO_FLAG_READ_WRITE (AVIO_FLAG_READ|AVIO_FLAG_WRITE)  /**< read-write pseudo flag */
/**
 * @}
 */

/**
 * Use non-blocking mode.
 * If this flag is set, operations on the context will return
 * AVERROR(EAGAIN) if they can not be performed immediately.
 * If this flag is not set, operations on the context will never return
 * AVERROR(EAGAIN).
 * Note that this flag does not affect the opening/connecting of the
 * context. Connecting a protocol will always block if necessary (e.g. on
 * network protocols) but never hang (e.g. on busy devices).
 * Warning: non-blocking protocols is work-in-progress; this flag may be
 * silently ignored.
 */
#define AVIO_FLAG_NONBLOCK 8

/**
 * Use direct mode.
 * avio_read and avio_write should if possible be satisfied directly
 * instead of going through a buffer, and avio_seek will always
 * call the underlying seek function directly.
 */
#define AVIO_FLAG_DIRECT 0x8000

/**
 * Create and initialize a AVIOContext for accessing the
 * resource indicated by url.
 * @note When the resource indicated by url has been opened in
 * read+write mode, the AVIOContext can be used only for writing.
 *
 * @param s Used to return the pointer to the created AVIOContext.
 * In case of failure the pointed to value is set to NULL.
 * @param url resource to access
 * @param flags flags which control how the resource indicated by url
 * is to be opened
 * @return >= 0 in case of success, a negative value corresponding to an
 * AVERROR code in case of failure
 */
int avio_open(AVIOContext **s, const char *url, int flags);

/**
 * Create and initialize a AVIOContext for accessing the
 * resource indicated by url.
 * @note When the resource indicated by url has been opened in
 * read+write mode, the AVIOContext can be used only for writing.
 *
 * @param s Used to return the pointer to the created AVIOContext.
 * In case of failure the pointed to value is set to NULL.
 * @param url resource to access
 * @param flags flags which control how the resource indicated by url
 * is to be opened
 * @param int_cb an interrupt callback to be used at the protocols level
 * @param options  A dictionary filled with protocol-private options. On return
 * this parameter will be destroyed and replaced with a dict containing options
 * that were not found. May be NULL.
 * @return >= 0 in case of success, a negative value corresponding to an
 * AVERROR code in case of failure
 */
int avio_open2(AVIOContext **s, const char *url, int flags,
               const AVIOInterruptCB *int_cb, AVDictionary **options);

/**
 * Close the resource accessed by the AVIOContext s and free it.
 * This function can only be used if s was opened by avio_open().
 *
 * The internal buffer is automatically flushed before closing the
 * resource.
 *
 * @return 0 on success, an AVERROR < 0 on error.
 * @see avio_closep
 */
int avio_close(AVIOContext *s);

/**
 * Close the resource accessed by the AVIOContext *s, free it
 * and set the pointer pointing to it to NULL.
 * This function can only be used if s was opened by avio_open().
 *
 * The internal buffer is automatically flushed before closing the
 * resource.
 *
 * @return 0 on success, an AVERROR < 0 on error.
 * @see avio_close
 */
int avio_closep(AVIOContext **s);


/**
 * Open a write only memory stream.
 *
 * @param s new IO context
 * @return zero if no error.
 */
int avio_open_dyn_buf(AVIOContext **s);

/**
 * Return the written size and a pointer to the buffer. The buffer
 * must be freed with av_free().
 * Padding of FF_INPUT_BUFFER_PADDING_SIZE is added to the buffer.
 *
 * @param s IO context
 * @param pbuffer pointer to a byte buffer
 * @return the length of the byte buffer
 */
int avio_close_dyn_buf(AVIOContext *s, uint8_t **pbuffer);

/**
 * Iterate through names of available protocols.
 *
 * @param opaque A private pointer representing current protocol.
 *        It must be a pointer to NULL on first iteration and will
 *        be updated by successive calls to avio_enum_protocols.
 * @param output If set to 1, iterate over output protocols,
 *               otherwise over input protocols.
 *
 * @return A static string containing the name of current protocol or NULL
 */
const char *avio_enum_protocols(void **opaque, int output);

/**
 * Pause and resume playing - only meaningful if using a network streaming
 * protocol (e.g. MMS).
 *
 * @param h     IO context from which to call the read_pause function pointer
 * @param pause 1 for pause, 0 for resume
 */
int     avio_pause(AVIOContext *h, int pause);

/**
 * Seek to a given timestamp relative to some component stream.
 * Only meaningful if using a network streaming protocol (e.g. MMS.).
 *
 * @param h IO context from which to call the seek function pointers
 * @param stream_index The stream index that the timestamp is relative to.
 *        If stream_index is (-1) the timestamp should be in AV_TIME_BASE
 *        units from the beginning of the presentation.
 *        If a stream_index >= 0 is used and the protocol does not support
 *        seeking based on component streams, the call will fail.
 * @param timestamp timestamp in AVStream.time_base units
 *        or if there is no stream specified then in AV_TIME_BASE units.
 * @param flags Optional combination of AVSEEK_FLAG_BACKWARD, AVSEEK_FLAG_BYTE
 *        and AVSEEK_FLAG_ANY. The protocol may silently ignore
 *        AVSEEK_FLAG_BACKWARD and AVSEEK_FLAG_ANY, but AVSEEK_FLAG_BYTE will
 *        fail if used and not supported.
 * @return >= 0 on success
 * @see AVInputFormat::read_seek
 */
int64_t avio_seek_time(AVIOContext *h, int stream_index,
                       int64_t timestamp, int flags);

/* Avoid a warning. The header can not be included because it breaks c++. */
struct AVBPrint;

/**
 * Read contents of h into print buffer, up to max_size bytes, or up to EOF.
 *
 * @return 0 for success (max_size bytes read or EOF reached), negative error
 * code otherwise
 */
int avio_read_to_bprint(AVIOContext *h, struct AVBPrint *pb, size_t max_size);

#endif /* AVFORMAT_AVIO_H */<|MERGE_RESOLUTION|>--- conflicted
+++ resolved
@@ -324,12 +324,9 @@
 
 /**
  * Convert an UTF-8 string to UTF-16BE and write it.
-<<<<<<< HEAD
-=======
  * @param s the AVIOContext
  * @param str NULL-terminated UTF-8 string
  *
->>>>>>> 252d6200
  * @return number of bytes written.
  */
 int avio_put_str16be(AVIOContext *s, const char *str);
