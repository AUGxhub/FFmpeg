--- conflicted
+++ resolved
@@ -1789,7 +1789,6 @@
         } else if (!strcmp(track->codec_id, "V_QUICKTIME") &&
                    (track->codec_priv.size >= 21)          &&
                    (track->codec_priv.data)) {
-<<<<<<< HEAD
             fourcc   = AV_RL32(track->codec_priv.data + 4);
             codec_id = ff_codec_get_id(ff_codec_movvideo_tags, fourcc);
             if (ff_codec_get_id(ff_codec_movvideo_tags, AV_RL32(track->codec_priv.data))) {
@@ -1798,17 +1797,12 @@
             }
             if (codec_id == AV_CODEC_ID_NONE && AV_RL32(track->codec_priv.data+4) == AV_RL32("SMI "))
                 codec_id = AV_CODEC_ID_SVQ3;
-=======
-            track->video.fourcc = AV_RL32(track->codec_priv.data);
-            codec_id            = ff_codec_get_id(ff_codec_movvideo_tags,
-                                                  track->video.fourcc);
             if (codec_id == AV_CODEC_ID_NONE) {
                 char buf[32];
-                av_get_codec_tag_string(buf, sizeof(buf), track->video.fourcc);
+                av_get_codec_tag_string(buf, sizeof(buf), fourcc);
                 av_log(matroska->ctx, AV_LOG_ERROR,
                        "mov FourCC not found %s.\n", buf);
             }
->>>>>>> 8fc11abe
         } else if (codec_id == AV_CODEC_ID_PCM_S16BE) {
             switch (track->audio.bitdepth) {
             case  8:
