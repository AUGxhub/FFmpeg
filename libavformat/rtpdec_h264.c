/*
 * RTP H264 Protocol (RFC3984)
 * Copyright (c) 2006 Ryan Martell
 *
 * This file is part of FFmpeg.
 *
 * FFmpeg is free software; you can redistribute it and/or
 * modify it under the terms of the GNU Lesser General Public
 * License as published by the Free Software Foundation; either
 * version 2.1 of the License, or (at your option) any later version.
 *
 * FFmpeg is distributed in the hope that it will be useful,
 * but WITHOUT ANY WARRANTY; without even the implied warranty of
 * MERCHANTABILITY or FITNESS FOR A PARTICULAR PURPOSE.  See the GNU
 * Lesser General Public License for more details.
 *
 * You should have received a copy of the GNU Lesser General Public
 * License along with FFmpeg; if not, write to the Free Software
 * Foundation, Inc., 51 Franklin Street, Fifth Floor, Boston, MA 02110-1301 USA
 */

/**
 * @file
 * @brief H.264 / RTP Code (RFC3984)
 * @author Ryan Martell <rdm4@martellventures.com>
 *
 * @note Notes:
 * Notes:
 * This currently supports packetization mode:
 * Single Nal Unit Mode (0), or
 * Non-Interleaved Mode (1).  It currently does not support
 * Interleaved Mode (2). (This requires implementing STAP-B, MTAP16, MTAP24,
 *                        FU-B packet types)
 */

#include "libavutil/attributes.h"
#include "libavutil/base64.h"
#include "libavutil/intreadwrite.h"
#include "libavutil/avstring.h"
#include "avformat.h"

#include "network.h"

#include "rtpdec.h"
#include "rtpdec_formats.h"

struct PayloadContext {
    // sdp setup parameters
    uint8_t profile_idc;
    uint8_t profile_iop;
    uint8_t level_idc;
    int packetization_mode;
#ifdef DEBUG
    int packet_types_received[32];
#endif
};

#ifdef DEBUG
#define COUNT_NAL_TYPE(data, nal) data->packet_types_received[(nal) & 0x1f]++
#define NAL_COUNTERS data->packet_types_received
#else
#define COUNT_NAL_TYPE(data, nal) do { } while (0)
#define NAL_COUNTERS NULL
#endif
#define NAL_MASK 0x1f

static const uint8_t start_sequence[] = { 0, 0, 0, 1 };

static void parse_profile_level_id(AVFormatContext *s,
                                   PayloadContext *h264_data,
                                   char *value)
{
    char buffer[3];
    // 6 characters=3 bytes, in hex.
    uint8_t profile_idc;
    uint8_t profile_iop;
    uint8_t level_idc;

    buffer[0]   = value[0];
    buffer[1]   = value[1];
    buffer[2]   = '\0';
    profile_idc = strtol(buffer, NULL, 16);
    buffer[0]   = value[2];
    buffer[1]   = value[3];
    profile_iop = strtol(buffer, NULL, 16);
    buffer[0]   = value[4];
    buffer[1]   = value[5];
    level_idc   = strtol(buffer, NULL, 16);

    av_log(s, AV_LOG_DEBUG,
           "RTP Profile IDC: %x Profile IOP: %x Level: %x\n",
           profile_idc, profile_iop, level_idc);
    h264_data->profile_idc = profile_idc;
    h264_data->profile_iop = profile_iop;
    h264_data->level_idc   = level_idc;
}

static int parse_sprop_parameter_sets(AVFormatContext *s,
                                      uint8_t **data_ptr, int *size_ptr,
                                      const char *value)
{
    char base64packet[1024];
    uint8_t decoded_packet[1024];
    int packet_size;

    while (*value) {
        char *dst = base64packet;

        while (*value && *value != ','
               && (dst - base64packet) < sizeof(base64packet) - 1) {
            *dst++ = *value++;
        }
        *dst++ = '\0';

        if (*value == ',')
            value++;

        packet_size = av_base64_decode(decoded_packet, base64packet,
                                       sizeof(decoded_packet));
        if (packet_size > 0) {
            uint8_t *dest = av_realloc(*data_ptr,
                                       packet_size + sizeof(start_sequence) +
                                       *size_ptr +
                                       FF_INPUT_BUFFER_PADDING_SIZE);
            if (!dest) {
                av_log(s, AV_LOG_ERROR,
                       "Unable to allocate memory for extradata!\n");
                return AVERROR(ENOMEM);
            }
            *data_ptr = dest;

            memcpy(dest + *size_ptr, start_sequence,
                   sizeof(start_sequence));
            memcpy(dest + *size_ptr + sizeof(start_sequence),
                   decoded_packet, packet_size);
            memset(dest + *size_ptr + sizeof(start_sequence) +
                   packet_size, 0, FF_INPUT_BUFFER_PADDING_SIZE);

            *size_ptr += sizeof(start_sequence) + packet_size;
        }
    }

    return 0;
}

static int sdp_parse_fmtp_config_h264(AVFormatContext *s,
                                      AVStream *stream,
                                      PayloadContext *h264_data,
                                      char *attr, char *value)
{
    AVCodecContext *codec = stream->codec;

    if (!strcmp(attr, "packetization-mode")) {
        av_log(s, AV_LOG_DEBUG, "RTP Packetization Mode: %d\n", atoi(value));
        h264_data->packetization_mode = atoi(value);
        /*
         * Packetization Mode:
         * 0 or not present: Single NAL mode (Only nals from 1-23 are allowed)
         * 1: Non-interleaved Mode: 1-23, 24 (STAP-A), 28 (FU-A) are allowed.
         * 2: Interleaved Mode: 25 (STAP-B), 26 (MTAP16), 27 (MTAP24), 28 (FU-A),
         *                      and 29 (FU-B) are allowed.
         */
        if (h264_data->packetization_mode > 1)
            av_log(s, AV_LOG_ERROR,
                   "Interleaved RTP mode is not supported yet.\n");
    } else if (!strcmp(attr, "profile-level-id")) {
        if (strlen(value) == 6)
            parse_profile_level_id(s, h264_data, value);
    } else if (!strcmp(attr, "sprop-parameter-sets")) {
        int ret;
        codec->extradata_size = 0;
        av_freep(&codec->extradata);
        ret = parse_sprop_parameter_sets(s, &codec->extradata,
                                         &codec->extradata_size, value);
        av_log(s, AV_LOG_DEBUG, "Extradata set to %p (size: %d)\n",
               codec->extradata, codec->extradata_size);
        return ret;
    }
    return 0;
}

static int h264_handle_packet_stap_a(AVFormatContext *ctx, PayloadContext *data, AVPacket *pkt,
                                     const uint8_t *buf, int len,
                                     int start_skip, int *nal_counters,
                                     int nal_mask)
{
    int pass         = 0;
    int total_length = 0;
    uint8_t *dst     = NULL;
    int ret;

    // first we are going to figure out the total size
    for (pass = 0; pass < 2; pass++) {
        const uint8_t *src = buf;
        int src_len        = len;

        src     += start_skip;
        src_len -= start_skip;

        while (src_len > 2) {
            uint16_t nal_size = AV_RB16(src);

            // consume the length of the aggregate
            src     += 2;
            src_len -= 2;

            if (nal_size <= src_len) {
                if (pass == 0) {
                    // counting
                    total_length += sizeof(start_sequence) + nal_size;
                } else {
                    // copying
                    memcpy(dst, start_sequence, sizeof(start_sequence));
                    dst += sizeof(start_sequence);
                    memcpy(dst, src, nal_size);
                    if (nal_counters)
                        nal_counters[(*src) & nal_mask]++;
                    dst += nal_size;
                }
            } else {
                av_log(ctx, AV_LOG_ERROR,
                       "nal size exceeds length: %d %d\n", nal_size, src_len);
                return AVERROR_INVALIDDATA;
            }

            // eat what we handled
            src     += nal_size + start_skip;
            src_len -= nal_size + start_skip;
        }

        if (pass == 0) {
            /* now we know the total size of the packet (with the
             * start sequences added) */
            if ((ret = av_new_packet(pkt, total_length)) < 0)
                return ret;
            dst = pkt->data;
        }
    }

    return 0;
}

<<<<<<< HEAD
static int h264_handle_packet_fu_a(AVFormatContext *ctx, PayloadContext *data, AVPacket *pkt,
                                   const uint8_t *buf, int len)
=======
static int h264_handle_packet_fu_a(AVFormatContext *ctx, AVPacket *pkt,
                                   const uint8_t *buf, int len,
                                   int *nal_counters, int nal_mask)
>>>>>>> 16163e6b
{
    uint8_t fu_indicator, fu_header, start_bit, nal_type, nal;
    int ret;

    if (len < 3) {
        av_log(ctx, AV_LOG_ERROR, "Too short data for FU-A H264 RTP packet\n");
        return AVERROR_INVALIDDATA;
    }

    fu_indicator = buf[0];
    fu_header    = buf[1];
    start_bit    = fu_header >> 7;
    nal_type     = fu_header & 0x1f;
    nal          = fu_indicator & 0xe0 | nal_type;

    // skip the fu_indicator and fu_header
    buf += 2;
    len -= 2;

    if (start_bit) {
        if (nal_counters)
            nal_counters[nal_type & nal_mask]++;
        /* copy in the start sequence, and the reconstructed nal */
        if ((ret = av_new_packet(pkt, sizeof(start_sequence) + sizeof(nal) + len)) < 0)
            return ret;
        memcpy(pkt->data, start_sequence, sizeof(start_sequence));
        pkt->data[sizeof(start_sequence)] = nal;
        memcpy(pkt->data + sizeof(start_sequence) + sizeof(nal), buf, len);
    } else {
        if ((ret = av_new_packet(pkt, len)) < 0)
            return ret;
        memcpy(pkt->data, buf, len);
    }

    return 0;
}

// return 0 on packet, no more left, 1 on packet, 1 on partial packet
static int h264_handle_packet(AVFormatContext *ctx, PayloadContext *data,
                              AVStream *st, AVPacket *pkt, uint32_t *timestamp,
                              const uint8_t *buf, int len, uint16_t seq,
                              int flags)
{
    uint8_t nal;
    uint8_t type;
    int result = 0;

    if (!len) {
        av_log(ctx, AV_LOG_ERROR, "Empty H264 RTP packet\n");
        return AVERROR_INVALIDDATA;
    }
    nal  = buf[0];
    type = nal & 0x1f;

    /* Simplify the case (these are all the nal types used internally by
     * the h264 codec). */
    if (type >= 1 && type <= 23)
        type = 1;
    switch (type) {
    case 0:                    // undefined, but pass them through
    case 1:
        if ((result = av_new_packet(pkt, len + sizeof(start_sequence))) < 0)
            return result;
        memcpy(pkt->data, start_sequence, sizeof(start_sequence));
        memcpy(pkt->data + sizeof(start_sequence), buf, len);
        COUNT_NAL_TYPE(data, nal);
        break;

    case 24:                   // STAP-A (one packet, multiple nals)
        // consume the STAP-A NAL
        buf++;
        len--;
<<<<<<< HEAD
        result = h264_handle_packet_stap_a(ctx, data, pkt, buf, len, 0);
=======
        result = h264_handle_packet_stap_a(ctx, pkt, buf, len, 0,
                                           NAL_COUNTERS, NAL_MASK);
>>>>>>> 16163e6b
        break;

    case 25:                   // STAP-B
    case 26:                   // MTAP-16
    case 27:                   // MTAP-24
    case 29:                   // FU-B
        av_log(ctx, AV_LOG_ERROR,
               "Unhandled type (%d) (See RFC for implementation details\n",
               type);
        result = AVERROR(ENOSYS);
        break;

    case 28:                   // FU-A (fragmented nal)
<<<<<<< HEAD
        result = h264_handle_packet_fu_a(ctx, data, pkt, buf, len);
=======
        result = h264_handle_packet_fu_a(ctx, pkt, buf, len,
                                         NAL_COUNTERS, NAL_MASK);
>>>>>>> 16163e6b
        break;

    case 30:                   // undefined
    case 31:                   // undefined
    default:
        av_log(ctx, AV_LOG_ERROR, "Undefined type (%d)\n", type);
        result = AVERROR_INVALIDDATA;
        break;
    }

    pkt->stream_index = st->index;

    return result;
}

static PayloadContext *h264_new_context(void)
{
    return av_mallocz(sizeof(PayloadContext) + FF_INPUT_BUFFER_PADDING_SIZE);
}

static void h264_free_context(PayloadContext *data)
{
#ifdef DEBUG
    int ii;

    for (ii = 0; ii < 32; ii++) {
        if (data->packet_types_received[ii])
            av_log(NULL, AV_LOG_DEBUG, "Received %d packets of type %d\n",
                   data->packet_types_received[ii], ii);
    }
#endif

    av_free(data);
}

static av_cold int h264_init(AVFormatContext *s, int st_index,
                             PayloadContext *data)
{
    if (st_index < 0)
        return 0;
    s->streams[st_index]->need_parsing = AVSTREAM_PARSE_FULL;
    return 0;
}

static int parse_h264_sdp_line(AVFormatContext *s, int st_index,
                               PayloadContext *h264_data, const char *line)
{
    AVStream *stream;
    AVCodecContext *codec;
    const char *p = line;

    if (st_index < 0)
        return 0;

    stream = s->streams[st_index];
    codec  = stream->codec;

    if (av_strstart(p, "framesize:", &p)) {
        char buf1[50];
        char *dst = buf1;

        // remove the protocol identifier
        while (*p && *p == ' ')
            p++;                     // strip spaces.
        while (*p && *p != ' ')
            p++;                     // eat protocol identifier
        while (*p && *p == ' ')
            p++;                     // strip trailing spaces.
        while (*p && *p != '-' && (dst - buf1) < sizeof(buf1) - 1)
            *dst++ = *p++;
        *dst = '\0';

        // a='framesize:96 320-240'
        // set our parameters
        codec->width   = atoi(buf1);
        codec->height  = atoi(p + 1); // skip the -
    } else if (av_strstart(p, "fmtp:", &p)) {
        return ff_parse_fmtp(s, stream, h264_data, p, sdp_parse_fmtp_config_h264);
    } else if (av_strstart(p, "cliprect:", &p)) {
        // could use this if we wanted.
    }

    return 0;
}

RTPDynamicProtocolHandler ff_h264_dynamic_handler = {
    .enc_name         = "H264",
    .codec_type       = AVMEDIA_TYPE_VIDEO,
    .codec_id         = AV_CODEC_ID_H264,
    .init             = h264_init,
    .parse_sdp_a_line = parse_h264_sdp_line,
    .alloc            = h264_new_context,
    .free             = h264_free_context,
    .parse_packet     = h264_handle_packet
};<|MERGE_RESOLUTION|>--- conflicted
+++ resolved
@@ -240,14 +240,9 @@
     return 0;
 }
 
-<<<<<<< HEAD
 static int h264_handle_packet_fu_a(AVFormatContext *ctx, PayloadContext *data, AVPacket *pkt,
-                                   const uint8_t *buf, int len)
-=======
-static int h264_handle_packet_fu_a(AVFormatContext *ctx, AVPacket *pkt,
                                    const uint8_t *buf, int len,
                                    int *nal_counters, int nal_mask)
->>>>>>> 16163e6b
 {
     uint8_t fu_indicator, fu_header, start_bit, nal_type, nal;
     int ret;
@@ -320,12 +315,8 @@
         // consume the STAP-A NAL
         buf++;
         len--;
-<<<<<<< HEAD
-        result = h264_handle_packet_stap_a(ctx, data, pkt, buf, len, 0);
-=======
-        result = h264_handle_packet_stap_a(ctx, pkt, buf, len, 0,
+        result = h264_handle_packet_stap_a(ctx, data, pkt, buf, len, 0,
                                            NAL_COUNTERS, NAL_MASK);
->>>>>>> 16163e6b
         break;
 
     case 25:                   // STAP-B
@@ -339,12 +330,8 @@
         break;
 
     case 28:                   // FU-A (fragmented nal)
-<<<<<<< HEAD
-        result = h264_handle_packet_fu_a(ctx, data, pkt, buf, len);
-=======
-        result = h264_handle_packet_fu_a(ctx, pkt, buf, len,
+        result = h264_handle_packet_fu_a(ctx, data, pkt, buf, len,
                                          NAL_COUNTERS, NAL_MASK);
->>>>>>> 16163e6b
         break;
 
     case 30:                   // undefined
