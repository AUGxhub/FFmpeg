--- conflicted
+++ resolved
@@ -265,11 +265,7 @@
                     s->filesize = atoll(slash+1);
             }
             h->is_streamed = 0; /* we _can_ in fact seek */
-<<<<<<< HEAD
-        } else if (!strcasecmp (tag, "Accept-Ranges") && !strncmp (p, "bytes", 5)) {
-=======
         } else if (!strcasecmp(tag, "Accept-Ranges") && !strncmp(p, "bytes", 5)) {
->>>>>>> fb47997e
             h->is_streamed = 0;
         } else if (!strcasecmp (tag, "Transfer-Encoding") && !strncasecmp(p, "chunked", 7)) {
             s->filesize = -1;
