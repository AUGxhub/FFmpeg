/*
 * Copyright (c) 2010 Stefano Sabatini
 * Copyright (c) 2006 Ivo van Poorten
 * Copyright (c) 2006 Julian Hall
 * Copyright (c) 2002-2003 Brian J. Murrell
 *
 * This file is part of FFmpeg.
 *
 * FFmpeg is free software; you can redistribute it and/or modify
 * it under the terms of the GNU General Public License as published by
 * the Free Software Foundation; either version 2 of the License, or
 * (at your option) any later version.
 *
 * FFmpeg is distributed in the hope that it will be useful,
 * but WITHOUT ANY WARRANTY; without even the implied warranty of
 * MERCHANTABILITY or FITNESS FOR A PARTICULAR PURPOSE.  See the
 * GNU General Public License for more details.
 *
 * You should have received a copy of the GNU General Public License along
 * with FFmpeg; if not, write to the Free Software Foundation, Inc.,
 * 51 Franklin Street, Fifth Floor, Boston, MA 02110-1301 USA.
 */

/**
 * @file
 * Search for black frames to detect scene transitions.
 * Ported from MPlayer libmpcodecs/vf_blackframe.c.
 */

#include <stdio.h>
#include <inttypes.h>

#include "libavutil/internal.h"
#include "avfilter.h"
#include "internal.h"
#include "formats.h"
#include "internal.h"
#include "video.h"

typedef struct {
    unsigned int bamount; ///< black amount
    unsigned int bthresh; ///< black threshold
    unsigned int frame;   ///< frame number
    unsigned int nblack;  ///< number of black pixels counted so far
    unsigned int last_keyframe; ///< frame number of the last received key-frame
} BlackFrameContext;

static int query_formats(AVFilterContext *ctx)
{
    static const enum AVPixelFormat pix_fmts[] = {
        AV_PIX_FMT_YUV410P, AV_PIX_FMT_YUV420P, AV_PIX_FMT_GRAY8, AV_PIX_FMT_NV12,
        AV_PIX_FMT_NV21, AV_PIX_FMT_YUV444P, AV_PIX_FMT_YUV422P, AV_PIX_FMT_YUV411P,
        AV_PIX_FMT_NONE
    };

    ff_set_common_formats(ctx, ff_make_format_list(pix_fmts));
    return 0;
}

static av_cold int init(AVFilterContext *ctx, const char *args)
{
    BlackFrameContext *blackframe = ctx->priv;

    blackframe->bamount = 98;
    blackframe->bthresh = 32;
    blackframe->nblack = 0;
    blackframe->frame = 0;
    blackframe->last_keyframe = 0;

    if (args)
        sscanf(args, "%u:%u", &blackframe->bamount, &blackframe->bthresh);

    av_log(ctx, AV_LOG_VERBOSE, "bamount:%u bthresh:%u\n",
           blackframe->bamount, blackframe->bthresh);

    if (blackframe->bamount > 100 || blackframe->bthresh > 255) {
        av_log(ctx, AV_LOG_ERROR, "Too big value for bamount (max is 100) or bthresh (max is 255)\n");
        return AVERROR(EINVAL);
    }

    return 0;
}

static int filter_frame(AVFilterLink *inlink, AVFrame *frame)
{
    AVFilterContext *ctx = inlink->dst;
    BlackFrameContext *blackframe = ctx->priv;
    int x, i;
    int pblack = 0;
    uint8_t *p = frame->data[0];

    for (i = 0; i < frame->height; i++) {
        for (x = 0; x < inlink->w; x++)
            blackframe->nblack += p[x] < blackframe->bthresh;
        p += frame->linesize[0];
    }

    if (frame->video->key_frame)
        blackframe->last_keyframe = blackframe->frame;

    pblack = blackframe->nblack * 100 / (inlink->w * inlink->h);
    if (pblack >= blackframe->bamount)
<<<<<<< HEAD
        av_log(ctx, AV_LOG_INFO, "frame:%u pblack:%u pos:%"PRId64" pts:%"PRId64" t:%f "
               "type:%c last_keyframe:%d\n",
               blackframe->frame, pblack, frame->pos, frame->pts,
               frame->pts == AV_NOPTS_VALUE ? -1 : frame->pts * av_q2d(inlink->time_base),
               av_get_picture_type_char(frame->video->pict_type), blackframe->last_keyframe);
=======
        av_log(ctx, AV_LOG_INFO, "frame:%u pblack:%u pts:%"PRId64" t:%f\n",
               blackframe->frame, pblack, frame->pts,
               frame->pts == AV_NOPTS_VALUE ? -1 : frame->pts * av_q2d(inlink->time_base));
>>>>>>> 7e350379

    blackframe->frame++;
    blackframe->nblack = 0;
    return ff_filter_frame(inlink->dst->outputs[0], frame);
}

static const AVFilterPad avfilter_vf_blackframe_inputs[] = {
    {
        .name             = "default",
        .type             = AVMEDIA_TYPE_VIDEO,
        .get_video_buffer = ff_null_get_video_buffer,
        .filter_frame     = filter_frame,
    },
    { NULL }
};

static const AVFilterPad avfilter_vf_blackframe_outputs[] = {
    {
        .name = "default",
        .type = AVMEDIA_TYPE_VIDEO
    },
    { NULL }
};

AVFilter avfilter_vf_blackframe = {
    .name        = "blackframe",
    .description = NULL_IF_CONFIG_SMALL("Detect frames that are (almost) black."),

    .priv_size = sizeof(BlackFrameContext),
    .init      = init,

    .query_formats = query_formats,

    .inputs    = avfilter_vf_blackframe_inputs,

    .outputs   = avfilter_vf_blackframe_outputs,
};<|MERGE_RESOLUTION|>--- conflicted
+++ resolved
@@ -95,22 +95,16 @@
         p += frame->linesize[0];
     }
 
-    if (frame->video->key_frame)
+    if (frame->key_frame)
         blackframe->last_keyframe = blackframe->frame;
 
     pblack = blackframe->nblack * 100 / (inlink->w * inlink->h);
     if (pblack >= blackframe->bamount)
-<<<<<<< HEAD
-        av_log(ctx, AV_LOG_INFO, "frame:%u pblack:%u pos:%"PRId64" pts:%"PRId64" t:%f "
+        av_log(ctx, AV_LOG_INFO, "frame:%u pblack:%u pts:%"PRId64" t:%f "
                "type:%c last_keyframe:%d\n",
-               blackframe->frame, pblack, frame->pos, frame->pts,
+               blackframe->frame, pblack, frame->pts,
                frame->pts == AV_NOPTS_VALUE ? -1 : frame->pts * av_q2d(inlink->time_base),
-               av_get_picture_type_char(frame->video->pict_type), blackframe->last_keyframe);
-=======
-        av_log(ctx, AV_LOG_INFO, "frame:%u pblack:%u pts:%"PRId64" t:%f\n",
-               blackframe->frame, pblack, frame->pts,
-               frame->pts == AV_NOPTS_VALUE ? -1 : frame->pts * av_q2d(inlink->time_base));
->>>>>>> 7e350379
+               av_get_picture_type_char(frame->pict_type), blackframe->last_keyframe);
 
     blackframe->frame++;
     blackframe->nblack = 0;
