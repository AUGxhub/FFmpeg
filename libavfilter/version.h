/*
 * Version macros.
 *
 * This file is part of FFmpeg.
 *
 * FFmpeg is free software; you can redistribute it and/or
 * modify it under the terms of the GNU Lesser General Public
 * License as published by the Free Software Foundation; either
 * version 2.1 of the License, or (at your option) any later version.
 *
 * FFmpeg is distributed in the hope that it will be useful,
 * but WITHOUT ANY WARRANTY; without even the implied warranty of
 * MERCHANTABILITY or FITNESS FOR A PARTICULAR PURPOSE.  See the GNU
 * Lesser General Public License for more details.
 *
 * You should have received a copy of the GNU Lesser General Public
 * License along with FFmpeg; if not, write to the Free Software
 * Foundation, Inc., 51 Franklin Street, Fifth Floor, Boston, MA 02110-1301 USA
 */

#ifndef AVFILTER_VERSION_H
#define AVFILTER_VERSION_H

/**
 * @file
 * @ingroup lavfi
 * Libavfilter version macros
 */

#include "libavutil/version.h"

<<<<<<< HEAD
#define LIBAVFILTER_VERSION_MAJOR   7
#define LIBAVFILTER_VERSION_MINOR  11
#define LIBAVFILTER_VERSION_MICRO 101
=======
#define LIBAVFILTER_VERSION_MAJOR  7
#define LIBAVFILTER_VERSION_MINOR  1
#define LIBAVFILTER_VERSION_MICRO  0
>>>>>>> 6d86cef0

#define LIBAVFILTER_VERSION_INT AV_VERSION_INT(LIBAVFILTER_VERSION_MAJOR, \
                                               LIBAVFILTER_VERSION_MINOR, \
                                               LIBAVFILTER_VERSION_MICRO)
#define LIBAVFILTER_VERSION     AV_VERSION(LIBAVFILTER_VERSION_MAJOR,   \
                                           LIBAVFILTER_VERSION_MINOR,   \
                                           LIBAVFILTER_VERSION_MICRO)
#define LIBAVFILTER_BUILD       LIBAVFILTER_VERSION_INT

#define LIBAVFILTER_IDENT       "Lavfi" AV_STRINGIFY(LIBAVFILTER_VERSION)

/**
 * FF_API_* defines may be placed below to indicate public API that will be
 * dropped at a future version bump. The defines themselves are not part of
 * the public API and may change, break or disappear at any time.
 */

#ifndef FF_API_OLD_FILTER_OPTS_ERROR
#define FF_API_OLD_FILTER_OPTS_ERROR        (LIBAVFILTER_VERSION_MAJOR < 8)
#endif
#ifndef FF_API_LAVR_OPTS
#define FF_API_LAVR_OPTS                    (LIBAVFILTER_VERSION_MAJOR < 8)
#endif
#ifndef FF_API_FILTER_GET_SET
#define FF_API_FILTER_GET_SET               (LIBAVFILTER_VERSION_MAJOR < 8)
#endif

#endif /* AVFILTER_VERSION_H */<|MERGE_RESOLUTION|>--- conflicted
+++ resolved
@@ -29,15 +29,9 @@
 
 #include "libavutil/version.h"
 
-<<<<<<< HEAD
 #define LIBAVFILTER_VERSION_MAJOR   7
-#define LIBAVFILTER_VERSION_MINOR  11
-#define LIBAVFILTER_VERSION_MICRO 101
-=======
-#define LIBAVFILTER_VERSION_MAJOR  7
-#define LIBAVFILTER_VERSION_MINOR  1
-#define LIBAVFILTER_VERSION_MICRO  0
->>>>>>> 6d86cef0
+#define LIBAVFILTER_VERSION_MINOR  12
+#define LIBAVFILTER_VERSION_MICRO 100
 
 #define LIBAVFILTER_VERSION_INT AV_VERSION_INT(LIBAVFILTER_VERSION_MAJOR, \
                                                LIBAVFILTER_VERSION_MINOR, \
