--- conflicted
+++ resolved
@@ -303,11 +303,7 @@
     scale->hsub = av_pix_fmt_descriptors[link->format].log2_chroma_w;
     scale->vsub = av_pix_fmt_descriptors[link->format].log2_chroma_h;
 
-<<<<<<< HEAD
-    outpicref = avfilter_get_video_buffer(outlink, AV_PERM_WRITE|AV_PERM_ALIGN, outlink->w, outlink->h);
-=======
-    outpicref = ff_get_video_buffer(outlink, AV_PERM_WRITE, outlink->w, outlink->h);
->>>>>>> 8517e9c4
+    outpicref = ff_get_video_buffer(outlink, AV_PERM_WRITE|AV_PERM_ALIGN, outlink->w, outlink->h);
     avfilter_copy_buffer_ref_props(outpicref, picref);
     outpicref->video->w = outlink->w;
     outpicref->video->h = outlink->h;
